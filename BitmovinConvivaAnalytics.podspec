--- conflicted
+++ resolved
@@ -13,17 +13,10 @@
 TODO: Add long description of the pod here.
                        DESC
 
-<<<<<<< HEAD
-  s.homepage         = 'https://github.com/Bitmovin/BitmovinConvivaAnalytics'
+  s.homepage         = 'https://github.com/bitmovin/bitmovin-player-ios-analytics-conviva'
   s.license          = { type: 'MIT', file: 'LICENSE' }
   s.author           = { 'Bitmovin' => 'david.steinacher@bitmovin.com' }
-  s.source           = { git: 'https://github.com/Bitmovin/BitmovinConvivaAnalytics.git', tag: s.version.to_s }
-=======
-  s.homepage         = 'https://github.com/bitmovin/bitmovin-player-ios-analytics-conviva'
-  s.license          = { :type => 'MIT', :file => 'LICENSE' }
-  s.author           = { 'Bitmovin' => 'david.steinacher@bitmovin.com' }
-  s.source           = { :git => 'https://github.com/bitmovin/bitmovin-player-ios-analytics-conviva.git', :tag => s.version.to_s }
->>>>>>> 4e0bddcd
+  s.source           = { git: 'https://github.com/bitmovin/bitmovin-player-ios-analytics-conviva.git', tag: s.version.to_s }
 
   s.ios.deployment_target = '9.0'
 
