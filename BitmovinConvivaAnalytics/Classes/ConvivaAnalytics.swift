//
//  ConvivaAnalytics.swift
//  BitmovinConvivaAnalytics
//
//  Created by David Steinacher on 02.10.18.
//

import Foundation
import BitmovinPlayer
import ConvivaSDK

public final class ConvivaAnalytics: NSObject {
    // MARK: - Bitmovin Player attributes
    let player: BitmovinPlayer

    // MARK: - Conviva related attributes
    let customerKey: String
    let config: ConvivaConfiguration
    var client: CISClientProtocol
    var playerStateManager: CISPlayerStateManagerProtocol
    var sessionKey: Int32 = NO_SESSION_KEY
    var contentMetadata: CISContentMetadata = CISContentMetadata()
    var isValidSession: Bool {
        return sessionKey != NO_SESSION_KEY
    }

    // The BitmovinPlayerListener is used to prevent listener methods to be public and therefore
    // preventing calling from outside.
    var listener: BitmovinPlayerListener?

    // MARK: - Helper
    let logger: Logger
    let playerHelper: BitmovinPlayerHelper
    // Workaround for player issue when onPlay is send while player is stalled
    var isStalled: Bool = false

    // MARK: - Public Attributes
    /**
     Set the BMPBitmovinPlayerView to enable view triggered events like fullscreen state changes
     */
    public var playerView: BMPBitmovinPlayerView? {
        didSet {
            playerView?.remove(listener: self)
            playerView?.add(listener: self)
        }
    }

    // MARK: - initializer
    /**
     Initialize a new Bitmovin Conviva Analytics object to track metrics from BitmovinPlayer

     **!! ConvivaAnalytics must be instantiated before calling player.setup() !!**

     - Parameters:
        - player: BitmovinPlayer instance to track
        - customerKey: Conviva customerKey
        - config: ConvivaConfiguration object (see ConvivaConfiguration for more information)

     - Throws: Convivas `CISClientProtocol` and `CISClientSettingsProtocol` if an error occurs
     */
    public init?(player: BitmovinPlayer,
                 customerKey: String,
                 config: ConvivaConfiguration = ConvivaConfiguration()) throws {
        self.player = player
        self.playerHelper = BitmovinPlayerHelper(player: player)
        self.customerKey = customerKey
        self.config = config

        let systemInterFactory: CISSystemInterfaceProtocol = IOSSystemInterfaceFactory.initializeWithSystemInterface()
        let setting: CISSystemSettings = CISSystemSettings()

        logger = Logger(loggingEnabled: config.debugLoggingEnabled)
        if config.debugLoggingEnabled {
            setting.logLevel = LogLevel.LOGLEVEL_DEBUG
        }

        let systemFactory = CISSystemFactoryCreator.create(withCISSystemInterface: systemInterFactory, setting: setting)
        let clientSetting: CISClientSettingProtocol = try CISClientSettingCreator.create(withCustomerKey: customerKey)
        if let gatewayUrl = config.gatewayUrl {
            clientSetting.setGatewayUrl(gatewayUrl.absoluteString)
        }

        self.client = try CISClientCreator.create(withClientSettings: clientSetting, factory: systemFactory)
        self.playerStateManager = client.getPlayerStateManager()

        super.init()

        setupPlayerStateManager()

        listener = BitmovinPlayerListener(player: player)
        listener?.delegate = self
    }

    deinit {
        endSession()
        client.releasePlayerStateManager(playerStateManager)
    }

    // MARK: - session handling
    private func setupPlayerStateManager() {
        self.playerStateManager.setPlayerType!("Bitmovin Player iOS")

        if let bitmovinPlayerVersion = playerHelper.version {
            self.playerStateManager.setPlayerVersion!(bitmovinPlayerVersion)
        }
    }

    private func initSession() {
        buildContentMetadata()
        sessionKey = client.createSession(with: contentMetadata)
        updateSession()

        if !isValidSession {
            logger.debugLog(message: "Something went wrong, could not obtain session key")
        }

        playerStateManager.setPlayerState!(PlayerState.CONVIVA_STOPPED)
        client.attachPlayer(sessionKey, playerStateManager: playerStateManager)
        logger.debugLog(message: "Session started")
    }

    private func updateSession() {
        // Update metadata
        if !isValidSession {
            return
        }
        if !player.isLive {
            contentMetadata.duration = Int(player.duration)
        }
        contentMetadata.streamType = player.isLive ? .CONVIVA_STREAM_LIVE : .CONVIVA_STREAM_VOD
        contentMetadata.streamUrl = player.config.sourceItem?.url(forType: player.streamType)?.absoluteString

        if let videoQuality = player.videoQuality {
            let bitrate = Int(videoQuality.bitrate) / 1000 // in kbps
            playerStateManager.setBitrateKbps!(bitrate)
            playerStateManager.setVideoResolutionWidth!(videoQuality.width)
            playerStateManager.setVideoResolutionHeight!(videoQuality.height)
        }

        client.updateContentMetadata(sessionKey, metadata: contentMetadata)
    }

    private func endSession() {
        client.detachPlayer(sessionKey)
        client.cleanupSession(sessionKey)
        sessionKey = NO_SESSION_KEY
        logger.debugLog(message: "Session ended")
    }

    // MARK: - meta data handling
    private func buildContentMetadata() {
        let sourceItem = player.config.sourceItem

        contentMetadata.applicationName = config.applicationName
        contentMetadata.assetName = sourceItem?.itemTitle
        contentMetadata.viewerId = config.viewerId
        if let customTags = config.customTags {
            contentMetadata.custom = NSMutableDictionary(dictionary: customTags)
        }
    }

    // MARK: - event handling
    /**
     Sends a custom application-level event to Conviva's Player Insight. An application-level event can always
     be sent and is not tied to a specific video.

     - Parameters:
        - name: The name of the event
        - attributes: A dictionary with custom event attributes
     */
    public func sendCustomApplicationEvent(name: String, attributes: [String: String] = [:]) {
        client.sendCustomEvent(NO_SESSION_KEY, eventname: name, withAttributes: attributes)
    }

    /**
     Sends a custom playback-level event to Conviva's Player Insight. A playback-level event can only be sent
     during an active video session.

     - Parameters:
        - name: The name of the event
        - attributes: A dictionary with custom event attributes
     */
    public func sendCustomPlaybackEvent(name: String, attributes: [String: String] = [:]) {
        if !isValidSession {
            logger.debugLog(message: "Cannot send playback event, no active monitoring session")
        }
        client.sendCustomEvent(sessionKey, eventname: name, withAttributes: attributes)
    }

    private func customEvent(event: PlayerEvent, args: [String: String] = [:]) {
        if !isValidSession {
            return
        }

        sendCustomPlaybackEvent(name: event.name, attributes: args)
    }

    private func onPlaybackStateChanged(playerState: PlayerState) {
        // do not report playing while player isStalled
        if isStalled && playerState != .CONVIVA_BUFFERING {
            return
        }

        if !isValidSession {
            self.initSession()
        }

        playerStateManager.setPlayerState!(playerState)
        logger.debugLog(message: "Player state changed: \(playerState.rawValue)")
    }
}

// MARK: - PlayerListener
extension ConvivaAnalytics: BitmovinPlayerListenerDelegate {
    func onEvent(_ event: PlayerEvent) {
        logger.debugLog(message: "[ Player Event ] \(event.name)")
    }

<<<<<<< HEAD
    public func onSourceUnloaded(_ event: SourceUnloadedEvent) {
=======
    func onReady() {
        if !isValidSession {
            self.initSession()
        }
    }

    func onSourceLoaded() {
        if player.isAd {
            return
        }

        if !isValidSession {
            initSession()
        }
    }

    func onSourceUnloaded() {
>>>>>>> a25a5478
        endSession()
    }

    func onTimeChanged() {
        updateSession()
    }

<<<<<<< HEAD
    public func onError(_ event: ErrorEvent) {
        if !isValidSession {
            initSession()
        }

=======
    func onError(_ event: ErrorEvent) {
>>>>>>> a25a5478
        let message = "\(event.code) \(event.message)"
        client.reportError(sessionKey, errorMessage: message, errorSeverity: .ERROR_FATAL)
        endSession()
    }

    func onMuted(_ event: MutedEvent) {
        customEvent(event: event)
    }

    func onUnmuted(_ event: UnmutedEvent) {
        customEvent(event: event)
    }

    // MARK: - Playback state events
    func onPlay() {
        updateSession()
        onPlaybackStateChanged(playerState: .CONVIVA_PLAYING)
    }

    func onPaused() {
        onPlaybackStateChanged(playerState: .CONVIVA_PAUSED)
    }

    func onPlaybackFinished() {
        onPlaybackStateChanged(playerState: .CONVIVA_STOPPED)
        endSession()
    }

<<<<<<< HEAD
    public func onStallStarted(_ event: StallStartedEvent) {
        isStalled = true
        onPlaybackStateChanged(playerState: .CONVIVA_BUFFERING)
    }

    public func onStallEnded(_ event: StallEndedEvent) {
        isStalled = false
=======
    func onStallStarted() {
        onPlaybackStateChanged(playerState: .CONVIVA_BUFFERING)
    }

    func onStallEnded() {
>>>>>>> a25a5478
        if player.isPlaying {
            onPlaybackStateChanged(playerState: .CONVIVA_PLAYING)
        } else if player.isPaused {
            onPlaybackStateChanged(playerState: .CONVIVA_PAUSED)
        }
    }

    // MARK: - Seek / Timeshift events
    func onSeek(_ event: SeekEvent) {
        playerStateManager.setSeekStart!(Int64(event.seekTarget))
    }

    func onSeeked() {
        playerStateManager.setSeekEnd!(Int64(player.currentTime))
    }

    func onTimeShift(_ event: TimeShiftEvent) {
        playerStateManager.setSeekStart!(Int64(event.target))
    }

    func onTimeShifted() {
        playerStateManager.setSeekEnd!(Int64(player.currentTime))
    }

    // MARK: - Ad events
    func onAdStarted(_ event: AdStartedEvent) {
        let adPosition: AdPosition = AdEventUtil.parseAdPosition(event: event, contentDuration: player.duration)
        client.adStart(sessionKey, adStream: .ADSTREAM_SEPARATE, adPlayer: .ADPLAYER_CONTENT, adPosition: adPosition)
    }

    func onAdFinished() {
        client.adEnd(sessionKey)
    }

    func onAdSkipped(_ event: AdSkippedEvent) {
        customEvent(event: event)
        client.adEnd(sessionKey)
    }

    func onAdError(_ event: AdErrorEvent) {
        customEvent(event: event)
        client.adEnd(sessionKey)
    }
}

// MARK: - UserInterfaceListener
extension ConvivaAnalytics: UserInterfaceListener {
    public func onFullscreenEnter(_ event: FullscreenEnterEvent) {
        customEvent(event: event)
    }

    public func onFullscreenExit(_ event: FullscreenExitEvent) {
        customEvent(event: event)
    }
}<|MERGE_RESOLUTION|>--- conflicted
+++ resolved
@@ -216,27 +216,7 @@
         logger.debugLog(message: "[ Player Event ] \(event.name)")
     }
 
-<<<<<<< HEAD
     public func onSourceUnloaded(_ event: SourceUnloadedEvent) {
-=======
-    func onReady() {
-        if !isValidSession {
-            self.initSession()
-        }
-    }
-
-    func onSourceLoaded() {
-        if player.isAd {
-            return
-        }
-
-        if !isValidSession {
-            initSession()
-        }
-    }
-
-    func onSourceUnloaded() {
->>>>>>> a25a5478
         endSession()
     }
 
@@ -244,15 +224,11 @@
         updateSession()
     }
 
-<<<<<<< HEAD
-    public func onError(_ event: ErrorEvent) {
+    func onError(_ event: ErrorEvent) {
         if !isValidSession {
             initSession()
         }
 
-=======
-    func onError(_ event: ErrorEvent) {
->>>>>>> a25a5478
         let message = "\(event.code) \(event.message)"
         client.reportError(sessionKey, errorMessage: message, errorSeverity: .ERROR_FATAL)
         endSession()
@@ -281,21 +257,12 @@
         endSession()
     }
 
-<<<<<<< HEAD
-    public func onStallStarted(_ event: StallStartedEvent) {
+    func onStallStarted() {
         isStalled = true
         onPlaybackStateChanged(playerState: .CONVIVA_BUFFERING)
     }
 
-    public func onStallEnded(_ event: StallEndedEvent) {
-        isStalled = false
-=======
-    func onStallStarted() {
-        onPlaybackStateChanged(playerState: .CONVIVA_BUFFERING)
-    }
-
     func onStallEnded() {
->>>>>>> a25a5478
         if player.isPlaying {
             onPlaybackStateChanged(playerState: .CONVIVA_PLAYING)
         } else if player.isPaused {
