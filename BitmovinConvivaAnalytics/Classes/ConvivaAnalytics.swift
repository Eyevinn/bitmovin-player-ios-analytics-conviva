--- conflicted
+++ resolved
@@ -220,29 +220,7 @@
         logger.debugLog(message: "[ Player Event ] \(event.name)")
     }
 
-<<<<<<< HEAD
-    public func onSourceUnloaded() {
-=======
-    func onReady() {
-        if !isValidSession {
-            self.initSession()
-        }
-    }
-
-    func onSourceLoaded() {
-        #if !os(tvOS)
-        if player.isAd {
-            return
-        }
-        #endif
-
-        if !isValidSession {
-            initSession()
-        }
-    }
-
     func onSourceUnloaded() {
->>>>>>> b6d63d71
         endSession()
     }
 
@@ -299,7 +277,6 @@
 
     // MARK: - Seek / Timeshift events
     func onSeek(_ event: SeekEvent) {
-<<<<<<< HEAD
         if !isValidSession {
             // Handle the case that the User seeks on the UI before play was triggered.
             // This also handles startTime feature. The same applies for onTimeShift.
@@ -307,9 +284,6 @@
         }
 
         playerStateManager.setSeekStart!(Int64(event.seekTarget * 1000))
-=======
-        playerStateManager.setSeekStart!(Int64(event.position))
->>>>>>> b6d63d71
     }
 
     func onSeeked() {
@@ -322,7 +296,6 @@
     }
 
     func onTimeShift(_ event: TimeShiftEvent) {
-<<<<<<< HEAD
         if !isValidSession {
             // See comment in onSeek
             return
@@ -330,9 +303,6 @@
 
         // According to conviva it is valid to pass -1 for seeking in live streams
         playerStateManager.setSeekStart!(-1)
-=======
-        playerStateManager.setSeekStart!(Int64(event.position))
->>>>>>> b6d63d71
     }
 
     func onTimeShifted() {
