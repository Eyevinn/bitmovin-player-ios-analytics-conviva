// !$*UTF8*$!
{
	archiveVersion = 1;
	classes = {
	};
	objectVersion = 46;
	objects = {

/* Begin PBXBuildFile section */
<<<<<<< HEAD
		3714F23B216DD51D00B446F2 /* AppDelegate.swift in Sources */ = {isa = PBXBuildFile; fileRef = 3714F23A216DD51D00B446F2 /* AppDelegate.swift */; };
		3714F23D216DD51D00B446F2 /* ViewController.swift in Sources */ = {isa = PBXBuildFile; fileRef = 3714F23C216DD51D00B446F2 /* ViewController.swift */; };
		3714F240216DD51D00B446F2 /* Main.storyboard in Resources */ = {isa = PBXBuildFile; fileRef = 3714F23E216DD51D00B446F2 /* Main.storyboard */; };
		3714F242216DD52000B446F2 /* Assets.xcassets in Resources */ = {isa = PBXBuildFile; fileRef = 3714F241216DD52000B446F2 /* Assets.xcassets */; };
		4DF84BC20D83B08F78DC5AD1 /* Pods_BitmovinConvivaAnalytics_Tests.framework in Frameworks */ = {isa = PBXBuildFile; fileRef = 71C2A9BDF6E4D13E9C58A85B /* Pods_BitmovinConvivaAnalytics_Tests.framework */; };
		5A790602F342E77E6E3E6BEF /* Pods_BitmovinConvivaAnalytics_Example.framework in Frameworks */ = {isa = PBXBuildFile; fileRef = 3C5797E6D291A3F208E7499E /* Pods_BitmovinConvivaAnalytics_Example.framework */; };
		5DF16486EB113A8FA6A8F778 /* Pods_BitmovinConvivaAnalytics_TvOSExample.framework in Frameworks */ = {isa = PBXBuildFile; fileRef = 47FE069113EFD2395C9E2562 /* Pods_BitmovinConvivaAnalytics_TvOSExample.framework */; };
=======
		37756EB0216F8E0D0041806D /* TestDouble.swift in Sources */ = {isa = PBXBuildFile; fileRef = 37756EAF216F8E0D0041806D /* TestDouble.swift */; };
		37756EB2216F8E2F0041806D /* Spy.swift in Sources */ = {isa = PBXBuildFile; fileRef = 37756EB1216F8E2F0041806D /* Spy.swift */; };
		37756EB4216F8E450041806D /* TestDoubleDataSource.swift in Sources */ = {isa = PBXBuildFile; fileRef = 37756EB3216F8E450041806D /* TestDoubleDataSource.swift */; };
		37756EB6216F8E700041806D /* CustomNimbleMatchers.swift in Sources */ = {isa = PBXBuildFile; fileRef = 37756EB5216F8E700041806D /* CustomNimbleMatchers.swift */; };
		37756EB8216F8F010041806D /* MockingFactory.swift in Sources */ = {isa = PBXBuildFile; fileRef = 37756EB7216F8F010041806D /* MockingFactory.swift */; };
		37756EBA216F8FD30041806D /* SpyTracker.swift in Sources */ = {isa = PBXBuildFile; fileRef = 37756EB9216F8FD30041806D /* SpyTracker.swift */; };
		37756EBC216F90020041806D /* MockTracker.swift in Sources */ = {isa = PBXBuildFile; fileRef = 37756EBB216F90020041806D /* MockTracker.swift */; };
		37756EBE216F99C80041806D /* PlayerEventTests.swift in Sources */ = {isa = PBXBuildFile; fileRef = 37756EBD216F99C80041806D /* PlayerEventTests.swift */; };
		37756EC0216F9A510041806D /* ContentMetadataTests.swift in Sources */ = {isa = PBXBuildFile; fileRef = 37756EBF216F9A510041806D /* ContentMetadataTests.swift */; };
		37756EC2216F9AA50041806D /* CustomEventTests.swift in Sources */ = {isa = PBXBuildFile; fileRef = 37756EC1216F9AA50041806D /* CustomEventTests.swift */; };
		37756EC42170764E0041806D /* SpecHelper.swift in Sources */ = {isa = PBXBuildFile; fileRef = 37756EC32170764E0041806D /* SpecHelper.swift */; };
		37EB3CD3216B70D70093F085 /* TestHelper.swift in Sources */ = {isa = PBXBuildFile; fileRef = 37EB3CD1216B70650093F085 /* TestHelper.swift */; };
		37EB3CD4216B70DA0093F085 /* BitmovinPlayerTestDouble.swift in Sources */ = {isa = PBXBuildFile; fileRef = 37EB3CC7216B6E3F0093F085 /* BitmovinPlayerTestDouble.swift */; };
		37EB3CD5216B70DC0093F085 /* CISClientSettingCreatorTestDouble.swift in Sources */ = {isa = PBXBuildFile; fileRef = 37EB3CC9216B6E8A0093F085 /* CISClientSettingCreatorTestDouble.swift */; };
		37EB3CD6216B70DF0093F085 /* CISClientTestDouble.swift in Sources */ = {isa = PBXBuildFile; fileRef = 37EB3CCB216B6ED30093F085 /* CISClientTestDouble.swift */; };
		37EB3CD7216B70E10093F085 /* PlayerStateManagerTestDouble.swift in Sources */ = {isa = PBXBuildFile; fileRef = 37EB3CCD216B6FE70093F085 /* PlayerStateManagerTestDouble.swift */; };
		37EB3CD8216B70E40093F085 /* CISClientSettingProtocolTestDouble.swift in Sources */ = {isa = PBXBuildFile; fileRef = 37EB3CCF216B70160093F085 /* CISClientSettingProtocolTestDouble.swift */; };
		37F0974421749A2C00B9E728 /* CISClientCreatorTestDouble.swift in Sources */ = {isa = PBXBuildFile; fileRef = 37F0974321749A2C00B9E728 /* CISClientCreatorTestDouble.swift */; };
>>>>>>> a25a5478
		607FACD61AFB9204008FA782 /* AppDelegate.swift in Sources */ = {isa = PBXBuildFile; fileRef = 607FACD51AFB9204008FA782 /* AppDelegate.swift */; };
		607FACD81AFB9204008FA782 /* ViewController.swift in Sources */ = {isa = PBXBuildFile; fileRef = 607FACD71AFB9204008FA782 /* ViewController.swift */; };
		607FACDB1AFB9204008FA782 /* Main.storyboard in Resources */ = {isa = PBXBuildFile; fileRef = 607FACD91AFB9204008FA782 /* Main.storyboard */; };
		607FACDD1AFB9204008FA782 /* Images.xcassets in Resources */ = {isa = PBXBuildFile; fileRef = 607FACDC1AFB9204008FA782 /* Images.xcassets */; };
		607FACE01AFB9204008FA782 /* LaunchScreen.xib in Resources */ = {isa = PBXBuildFile; fileRef = 607FACDE1AFB9204008FA782 /* LaunchScreen.xib */; };
		607FACEC1AFB9204008FA782 /* SeekTimeshiftTests.swift in Sources */ = {isa = PBXBuildFile; fileRef = 607FACEB1AFB9204008FA782 /* SeekTimeshiftTests.swift */; };
		6A3A889538D7C1465FC67FC0 /* Pods_BitmovinConvivaAnalytics_Example.framework in Frameworks */ = {isa = PBXBuildFile; fileRef = 767A5B2F277AB518CCE79128 /* Pods_BitmovinConvivaAnalytics_Example.framework */; };
		7B02410E22E0B14169642A9A /* Pods_BitmovinConvivaAnalytics_Example_BitmovinConvivaAnalytics_Tests.framework in Frameworks */ = {isa = PBXBuildFile; fileRef = 1E7FCBCD8F7EDBCBE9B64730 /* Pods_BitmovinConvivaAnalytics_Example_BitmovinConvivaAnalytics_Tests.framework */; };
/* End PBXBuildFile section */

/* Begin PBXContainerItemProxy section */
		607FACE61AFB9204008FA782 /* PBXContainerItemProxy */ = {
			isa = PBXContainerItemProxy;
			containerPortal = 607FACC81AFB9204008FA782 /* Project object */;
			proxyType = 1;
			remoteGlobalIDString = 607FACCF1AFB9204008FA782;
			remoteInfo = BitmovinConvivaAnalytics;
		};
/* End PBXContainerItemProxy section */

/* Begin PBXFileReference section */
<<<<<<< HEAD
		0601415CE36B5649A1B000D0 /* Pods-BitmovinConvivaAnalytics_TvOSExample.release.xcconfig */ = {isa = PBXFileReference; includeInIndex = 1; lastKnownFileType = text.xcconfig; name = "Pods-BitmovinConvivaAnalytics_TvOSExample.release.xcconfig"; path = "Pods/Target Support Files/Pods-BitmovinConvivaAnalytics_TvOSExample/Pods-BitmovinConvivaAnalytics_TvOSExample.release.xcconfig"; sourceTree = "<group>"; };
=======
		0B935631B6FC9478D0B5796B /* Pods-BitmovinConvivaAnalytics_Example-BitmovinConvivaAnalytics_Tests.debug.xcconfig */ = {isa = PBXFileReference; includeInIndex = 1; lastKnownFileType = text.xcconfig; name = "Pods-BitmovinConvivaAnalytics_Example-BitmovinConvivaAnalytics_Tests.debug.xcconfig"; path = "Pods/Target Support Files/Pods-BitmovinConvivaAnalytics_Example-BitmovinConvivaAnalytics_Tests/Pods-BitmovinConvivaAnalytics_Example-BitmovinConvivaAnalytics_Tests.debug.xcconfig"; sourceTree = "<group>"; };
>>>>>>> a25a5478
		18D9A1085FF475FC238B6545 /* Pods-BitmovinConvivaAnalytics_Example.debug.xcconfig */ = {isa = PBXFileReference; includeInIndex = 1; lastKnownFileType = text.xcconfig; name = "Pods-BitmovinConvivaAnalytics_Example.debug.xcconfig"; path = "Pods/Target Support Files/Pods-BitmovinConvivaAnalytics_Example/Pods-BitmovinConvivaAnalytics_Example.debug.xcconfig"; sourceTree = "<group>"; };
		1E7FCBCD8F7EDBCBE9B64730 /* Pods_BitmovinConvivaAnalytics_Example_BitmovinConvivaAnalytics_Tests.framework */ = {isa = PBXFileReference; explicitFileType = wrapper.framework; includeInIndex = 0; path = Pods_BitmovinConvivaAnalytics_Example_BitmovinConvivaAnalytics_Tests.framework; sourceTree = BUILT_PRODUCTS_DIR; };
		23AA901C80A2F84D631B507E /* Pods-BitmovinConvivaAnalytics_Tests.release.xcconfig */ = {isa = PBXFileReference; includeInIndex = 1; lastKnownFileType = text.xcconfig; name = "Pods-BitmovinConvivaAnalytics_Tests.release.xcconfig"; path = "Pods/Target Support Files/Pods-BitmovinConvivaAnalytics_Tests/Pods-BitmovinConvivaAnalytics_Tests.release.xcconfig"; sourceTree = "<group>"; };
<<<<<<< HEAD
		35DF373C5EC430A86BA0C726 /* Pods-BitmovinConvivaAnalytics_TvOSExample.debug.xcconfig */ = {isa = PBXFileReference; includeInIndex = 1; lastKnownFileType = text.xcconfig; name = "Pods-BitmovinConvivaAnalytics_TvOSExample.debug.xcconfig"; path = "Pods/Target Support Files/Pods-BitmovinConvivaAnalytics_TvOSExample/Pods-BitmovinConvivaAnalytics_TvOSExample.debug.xcconfig"; sourceTree = "<group>"; };
		3714F238216DD51D00B446F2 /* BitmovinConvivaAnalytics_TvOSExample.app */ = {isa = PBXFileReference; explicitFileType = wrapper.application; includeInIndex = 0; path = BitmovinConvivaAnalytics_TvOSExample.app; sourceTree = BUILT_PRODUCTS_DIR; };
		3714F23A216DD51D00B446F2 /* AppDelegate.swift */ = {isa = PBXFileReference; lastKnownFileType = sourcecode.swift; path = AppDelegate.swift; sourceTree = "<group>"; };
		3714F23C216DD51D00B446F2 /* ViewController.swift */ = {isa = PBXFileReference; lastKnownFileType = sourcecode.swift; path = ViewController.swift; sourceTree = "<group>"; };
		3714F23F216DD51D00B446F2 /* Base */ = {isa = PBXFileReference; lastKnownFileType = file.storyboard; name = Base; path = Base.lproj/Main.storyboard; sourceTree = "<group>"; };
		3714F241216DD52000B446F2 /* Assets.xcassets */ = {isa = PBXFileReference; lastKnownFileType = folder.assetcatalog; path = Assets.xcassets; sourceTree = "<group>"; };
		3714F243216DD52000B446F2 /* Info.plist */ = {isa = PBXFileReference; lastKnownFileType = text.plist.xml; path = Info.plist; sourceTree = "<group>"; };
		3C5797E6D291A3F208E7499E /* Pods_BitmovinConvivaAnalytics_Example.framework */ = {isa = PBXFileReference; explicitFileType = wrapper.framework; includeInIndex = 0; path = Pods_BitmovinConvivaAnalytics_Example.framework; sourceTree = BUILT_PRODUCTS_DIR; };
=======
		37756EAF216F8E0D0041806D /* TestDouble.swift */ = {isa = PBXFileReference; lastKnownFileType = sourcecode.swift; name = TestDouble.swift; path = Helpers/TestDouble.swift; sourceTree = "<group>"; };
		37756EB1216F8E2F0041806D /* Spy.swift */ = {isa = PBXFileReference; lastKnownFileType = sourcecode.swift; name = Spy.swift; path = Helpers/Spy.swift; sourceTree = "<group>"; };
		37756EB3216F8E450041806D /* TestDoubleDataSource.swift */ = {isa = PBXFileReference; lastKnownFileType = sourcecode.swift; name = TestDoubleDataSource.swift; path = Helpers/TestDoubleDataSource.swift; sourceTree = "<group>"; };
		37756EB5216F8E700041806D /* CustomNimbleMatchers.swift */ = {isa = PBXFileReference; lastKnownFileType = sourcecode.swift; name = CustomNimbleMatchers.swift; path = Helpers/CustomNimbleMatchers.swift; sourceTree = "<group>"; };
		37756EB7216F8F010041806D /* MockingFactory.swift */ = {isa = PBXFileReference; lastKnownFileType = sourcecode.swift; name = MockingFactory.swift; path = Helpers/MockingFactory.swift; sourceTree = "<group>"; };
		37756EB9216F8FD30041806D /* SpyTracker.swift */ = {isa = PBXFileReference; lastKnownFileType = sourcecode.swift; name = SpyTracker.swift; path = Helpers/SpyTracker.swift; sourceTree = "<group>"; };
		37756EBB216F90020041806D /* MockTracker.swift */ = {isa = PBXFileReference; lastKnownFileType = sourcecode.swift; name = MockTracker.swift; path = Helpers/MockTracker.swift; sourceTree = "<group>"; };
		37756EBD216F99C80041806D /* PlayerEventTests.swift */ = {isa = PBXFileReference; lastKnownFileType = sourcecode.swift; path = PlayerEventTests.swift; sourceTree = "<group>"; };
		37756EBF216F9A510041806D /* ContentMetadataTests.swift */ = {isa = PBXFileReference; lastKnownFileType = sourcecode.swift; path = ContentMetadataTests.swift; sourceTree = "<group>"; };
		37756EC1216F9AA50041806D /* CustomEventTests.swift */ = {isa = PBXFileReference; lastKnownFileType = sourcecode.swift; path = CustomEventTests.swift; sourceTree = "<group>"; };
		37756EC32170764E0041806D /* SpecHelper.swift */ = {isa = PBXFileReference; lastKnownFileType = sourcecode.swift; path = SpecHelper.swift; sourceTree = "<group>"; };
		37EB3CC7216B6E3F0093F085 /* BitmovinPlayerTestDouble.swift */ = {isa = PBXFileReference; lastKnownFileType = sourcecode.swift; name = BitmovinPlayerTestDouble.swift; path = Doubles/BitmovinPlayerTestDouble.swift; sourceTree = "<group>"; };
		37EB3CC9216B6E8A0093F085 /* CISClientSettingCreatorTestDouble.swift */ = {isa = PBXFileReference; lastKnownFileType = sourcecode.swift; name = CISClientSettingCreatorTestDouble.swift; path = Doubles/CISClientSettingCreatorTestDouble.swift; sourceTree = "<group>"; };
		37EB3CCB216B6ED30093F085 /* CISClientTestDouble.swift */ = {isa = PBXFileReference; lastKnownFileType = sourcecode.swift; name = CISClientTestDouble.swift; path = Doubles/CISClientTestDouble.swift; sourceTree = "<group>"; };
		37EB3CCD216B6FE70093F085 /* PlayerStateManagerTestDouble.swift */ = {isa = PBXFileReference; lastKnownFileType = sourcecode.swift; name = PlayerStateManagerTestDouble.swift; path = Doubles/PlayerStateManagerTestDouble.swift; sourceTree = "<group>"; };
		37EB3CCF216B70160093F085 /* CISClientSettingProtocolTestDouble.swift */ = {isa = PBXFileReference; lastKnownFileType = sourcecode.swift; name = CISClientSettingProtocolTestDouble.swift; path = Doubles/CISClientSettingProtocolTestDouble.swift; sourceTree = "<group>"; };
		37EB3CD1216B70650093F085 /* TestHelper.swift */ = {isa = PBXFileReference; lastKnownFileType = sourcecode.swift; path = TestHelper.swift; sourceTree = "<group>"; };
		37F0974321749A2C00B9E728 /* CISClientCreatorTestDouble.swift */ = {isa = PBXFileReference; lastKnownFileType = sourcecode.swift; name = CISClientCreatorTestDouble.swift; path = Doubles/CISClientCreatorTestDouble.swift; sourceTree = "<group>"; };
>>>>>>> a25a5478
		45CD5012855AD308CAC3A093 /* Pods-BitmovinConvivaAnalytics_Tests.debug.xcconfig */ = {isa = PBXFileReference; includeInIndex = 1; lastKnownFileType = text.xcconfig; name = "Pods-BitmovinConvivaAnalytics_Tests.debug.xcconfig"; path = "Pods/Target Support Files/Pods-BitmovinConvivaAnalytics_Tests/Pods-BitmovinConvivaAnalytics_Tests.debug.xcconfig"; sourceTree = "<group>"; };
		47FE069113EFD2395C9E2562 /* Pods_BitmovinConvivaAnalytics_TvOSExample.framework */ = {isa = PBXFileReference; explicitFileType = wrapper.framework; includeInIndex = 0; path = Pods_BitmovinConvivaAnalytics_TvOSExample.framework; sourceTree = BUILT_PRODUCTS_DIR; };
		607FACD01AFB9204008FA782 /* BitmovinConvivaAnalytics_Example.app */ = {isa = PBXFileReference; explicitFileType = wrapper.application; includeInIndex = 0; path = BitmovinConvivaAnalytics_Example.app; sourceTree = BUILT_PRODUCTS_DIR; };
		607FACD41AFB9204008FA782 /* Info.plist */ = {isa = PBXFileReference; lastKnownFileType = text.plist.xml; path = Info.plist; sourceTree = "<group>"; };
		607FACD51AFB9204008FA782 /* AppDelegate.swift */ = {isa = PBXFileReference; lastKnownFileType = sourcecode.swift; path = AppDelegate.swift; sourceTree = "<group>"; };
		607FACD71AFB9204008FA782 /* ViewController.swift */ = {isa = PBXFileReference; lastKnownFileType = sourcecode.swift; path = ViewController.swift; sourceTree = "<group>"; };
		607FACDA1AFB9204008FA782 /* Base */ = {isa = PBXFileReference; lastKnownFileType = file.storyboard; name = Base; path = Base.lproj/Main.storyboard; sourceTree = "<group>"; };
		607FACDC1AFB9204008FA782 /* Images.xcassets */ = {isa = PBXFileReference; lastKnownFileType = folder.assetcatalog; path = Images.xcassets; sourceTree = "<group>"; };
		607FACDF1AFB9204008FA782 /* Base */ = {isa = PBXFileReference; lastKnownFileType = file.xib; name = Base; path = Base.lproj/LaunchScreen.xib; sourceTree = "<group>"; };
		607FACE51AFB9204008FA782 /* BitmovinConvivaAnalytics_Tests.xctest */ = {isa = PBXFileReference; explicitFileType = wrapper.cfbundle; includeInIndex = 0; path = BitmovinConvivaAnalytics_Tests.xctest; sourceTree = BUILT_PRODUCTS_DIR; };
		607FACEA1AFB9204008FA782 /* Info.plist */ = {isa = PBXFileReference; lastKnownFileType = text.plist.xml; path = Info.plist; sourceTree = "<group>"; };
<<<<<<< HEAD
		607FACEB1AFB9204008FA782 /* Tests.swift */ = {isa = PBXFileReference; lastKnownFileType = sourcecode.swift; path = Tests.swift; sourceTree = "<group>"; };
		71C2A9BDF6E4D13E9C58A85B /* Pods_BitmovinConvivaAnalytics_Tests.framework */ = {isa = PBXFileReference; explicitFileType = wrapper.framework; includeInIndex = 0; path = Pods_BitmovinConvivaAnalytics_Tests.framework; sourceTree = BUILT_PRODUCTS_DIR; };
		B0D6D92D5D0682BEB6A2AE76 /* README.md */ = {isa = PBXFileReference; includeInIndex = 1; lastKnownFileType = net.daringfireball.markdown; name = README.md; path = ../README.md; sourceTree = "<group>"; };
		BE302B93B26F5254AC33B8FB /* LICENSE */ = {isa = PBXFileReference; includeInIndex = 1; lastKnownFileType = text; name = LICENSE; path = ../LICENSE; sourceTree = "<group>"; };
=======
		607FACEB1AFB9204008FA782 /* SeekTimeshiftTests.swift */ = {isa = PBXFileReference; lastKnownFileType = sourcecode.swift; path = SeekTimeshiftTests.swift; sourceTree = "<group>"; };
		767A5B2F277AB518CCE79128 /* Pods_BitmovinConvivaAnalytics_Example.framework */ = {isa = PBXFileReference; explicitFileType = wrapper.framework; includeInIndex = 0; path = Pods_BitmovinConvivaAnalytics_Example.framework; sourceTree = BUILT_PRODUCTS_DIR; };
		8BEA353F1EF3E281B7DFAAB9 /* Pods-BitmovinConvivaAnalytics_Example-BitmovinConvivaAnalytics_Tests.release.xcconfig */ = {isa = PBXFileReference; includeInIndex = 1; lastKnownFileType = text.xcconfig; name = "Pods-BitmovinConvivaAnalytics_Example-BitmovinConvivaAnalytics_Tests.release.xcconfig"; path = "Pods/Target Support Files/Pods-BitmovinConvivaAnalytics_Example-BitmovinConvivaAnalytics_Tests/Pods-BitmovinConvivaAnalytics_Example-BitmovinConvivaAnalytics_Tests.release.xcconfig"; sourceTree = "<group>"; };
		A325221B74D53FE9D6847CBB /* Pods-BitmovinConvivaAnalytics_Example-BitmovinConvivaAnalytics_ExampleTests.release.xcconfig */ = {isa = PBXFileReference; includeInIndex = 1; lastKnownFileType = text.xcconfig; name = "Pods-BitmovinConvivaAnalytics_Example-BitmovinConvivaAnalytics_ExampleTests.release.xcconfig"; path = "Pods/Target Support Files/Pods-BitmovinConvivaAnalytics_Example-BitmovinConvivaAnalytics_ExampleTests/Pods-BitmovinConvivaAnalytics_Example-BitmovinConvivaAnalytics_ExampleTests.release.xcconfig"; sourceTree = "<group>"; };
		A5278C86509C94C0D6B2A159 /* Pods-BitmovinConvivaAnalytics_ExampleTests.debug.xcconfig */ = {isa = PBXFileReference; includeInIndex = 1; lastKnownFileType = text.xcconfig; name = "Pods-BitmovinConvivaAnalytics_ExampleTests.debug.xcconfig"; path = "Pods/Target Support Files/Pods-BitmovinConvivaAnalytics_ExampleTests/Pods-BitmovinConvivaAnalytics_ExampleTests.debug.xcconfig"; sourceTree = "<group>"; };
		AB2C684C23DE1A58904C40EF /* Pods-BitmovinConvivaAnalytics_Example-BitmovinConvivaAnalytics_ExampleTests.debug.xcconfig */ = {isa = PBXFileReference; includeInIndex = 1; lastKnownFileType = text.xcconfig; name = "Pods-BitmovinConvivaAnalytics_Example-BitmovinConvivaAnalytics_ExampleTests.debug.xcconfig"; path = "Pods/Target Support Files/Pods-BitmovinConvivaAnalytics_Example-BitmovinConvivaAnalytics_ExampleTests/Pods-BitmovinConvivaAnalytics_Example-BitmovinConvivaAnalytics_ExampleTests.debug.xcconfig"; sourceTree = "<group>"; };
		B0D6D92D5D0682BEB6A2AE76 /* README.md */ = {isa = PBXFileReference; includeInIndex = 1; lastKnownFileType = net.daringfireball.markdown; name = README.md; path = ../README.md; sourceTree = "<group>"; };
		BE302B93B26F5254AC33B8FB /* LICENSE */ = {isa = PBXFileReference; includeInIndex = 1; lastKnownFileType = text; name = LICENSE; path = ../LICENSE; sourceTree = "<group>"; };
		F114B5BD32FA8C33DF7C8FE3 /* Pods-BitmovinConvivaAnalytics_ExampleTests.release.xcconfig */ = {isa = PBXFileReference; includeInIndex = 1; lastKnownFileType = text.xcconfig; name = "Pods-BitmovinConvivaAnalytics_ExampleTests.release.xcconfig"; path = "Pods/Target Support Files/Pods-BitmovinConvivaAnalytics_ExampleTests/Pods-BitmovinConvivaAnalytics_ExampleTests.release.xcconfig"; sourceTree = "<group>"; };
>>>>>>> a25a5478
		F4A0D5E02D9AD46C7E9BCAF6 /* Pods-BitmovinConvivaAnalytics_Example.release.xcconfig */ = {isa = PBXFileReference; includeInIndex = 1; lastKnownFileType = text.xcconfig; name = "Pods-BitmovinConvivaAnalytics_Example.release.xcconfig"; path = "Pods/Target Support Files/Pods-BitmovinConvivaAnalytics_Example/Pods-BitmovinConvivaAnalytics_Example.release.xcconfig"; sourceTree = "<group>"; };
		FD51F7BB291EC2A66E494753 /* BitmovinConvivaAnalytics.podspec */ = {isa = PBXFileReference; includeInIndex = 1; lastKnownFileType = text; name = BitmovinConvivaAnalytics.podspec; path = ../BitmovinConvivaAnalytics.podspec; sourceTree = "<group>"; xcLanguageSpecificationIdentifier = xcode.lang.ruby; };
/* End PBXFileReference section */

/* Begin PBXFrameworksBuildPhase section */
		3714F235216DD51D00B446F2 /* Frameworks */ = {
			isa = PBXFrameworksBuildPhase;
			buildActionMask = 2147483647;
			files = (
				5DF16486EB113A8FA6A8F778 /* Pods_BitmovinConvivaAnalytics_TvOSExample.framework in Frameworks */,
			);
			runOnlyForDeploymentPostprocessing = 0;
		};
		607FACCD1AFB9204008FA782 /* Frameworks */ = {
			isa = PBXFrameworksBuildPhase;
			buildActionMask = 2147483647;
			files = (
<<<<<<< HEAD
				5A790602F342E77E6E3E6BEF /* Pods_BitmovinConvivaAnalytics_Example.framework in Frameworks */,
=======
				6A3A889538D7C1465FC67FC0 /* Pods_BitmovinConvivaAnalytics_Example.framework in Frameworks */,
>>>>>>> a25a5478
			);
			runOnlyForDeploymentPostprocessing = 0;
		};
		607FACE21AFB9204008FA782 /* Frameworks */ = {
			isa = PBXFrameworksBuildPhase;
			buildActionMask = 2147483647;
			files = (
<<<<<<< HEAD
				4DF84BC20D83B08F78DC5AD1 /* Pods_BitmovinConvivaAnalytics_Tests.framework in Frameworks */,
=======
				7B02410E22E0B14169642A9A /* Pods_BitmovinConvivaAnalytics_Example_BitmovinConvivaAnalytics_Tests.framework in Frameworks */,
>>>>>>> a25a5478
			);
			runOnlyForDeploymentPostprocessing = 0;
		};
/* End PBXFrameworksBuildPhase section */

/* Begin PBXGroup section */
		11AD340E6E895070F79F0F58 /* Frameworks */ = {
			isa = PBXGroup;
			children = (
<<<<<<< HEAD
				3C5797E6D291A3F208E7499E /* Pods_BitmovinConvivaAnalytics_Example.framework */,
				71C2A9BDF6E4D13E9C58A85B /* Pods_BitmovinConvivaAnalytics_Tests.framework */,
				47FE069113EFD2395C9E2562 /* Pods_BitmovinConvivaAnalytics_TvOSExample.framework */,
=======
				767A5B2F277AB518CCE79128 /* Pods_BitmovinConvivaAnalytics_Example.framework */,
				1E7FCBCD8F7EDBCBE9B64730 /* Pods_BitmovinConvivaAnalytics_Example_BitmovinConvivaAnalytics_Tests.framework */,
>>>>>>> a25a5478
			);
			name = Frameworks;
			sourceTree = "<group>";
		};
<<<<<<< HEAD
		3714F239216DD51D00B446F2 /* BitmovinConvivaAnalyticsTvOSExample */ = {
			isa = PBXGroup;
			children = (
				3714F23A216DD51D00B446F2 /* AppDelegate.swift */,
				3714F23C216DD51D00B446F2 /* ViewController.swift */,
				3714F23E216DD51D00B446F2 /* Main.storyboard */,
				3714F241216DD52000B446F2 /* Assets.xcassets */,
				3714F243216DD52000B446F2 /* Info.plist */,
			);
			path = BitmovinConvivaAnalyticsTvOSExample;
=======
		37756EAE216F8DF00041806D /* Helpers */ = {
			isa = PBXGroup;
			children = (
				37756EB3216F8E450041806D /* TestDoubleDataSource.swift */,
				37756EAF216F8E0D0041806D /* TestDouble.swift */,
				37756EB1216F8E2F0041806D /* Spy.swift */,
				37756EB9216F8FD30041806D /* SpyTracker.swift */,
				37756EBB216F90020041806D /* MockTracker.swift */,
				37756EB7216F8F010041806D /* MockingFactory.swift */,
				37756EB5216F8E700041806D /* CustomNimbleMatchers.swift */,
			);
			name = Helpers;
			sourceTree = "<group>";
		};
		37EB3CC6216B6D2B0093F085 /* Doubles */ = {
			isa = PBXGroup;
			children = (
				37EB3CC7216B6E3F0093F085 /* BitmovinPlayerTestDouble.swift */,
				37EB3CC9216B6E8A0093F085 /* CISClientSettingCreatorTestDouble.swift */,
				37F0974321749A2C00B9E728 /* CISClientCreatorTestDouble.swift */,
				37EB3CCB216B6ED30093F085 /* CISClientTestDouble.swift */,
				37EB3CCD216B6FE70093F085 /* PlayerStateManagerTestDouble.swift */,
				37EB3CCF216B70160093F085 /* CISClientSettingProtocolTestDouble.swift */,
			);
			name = Doubles;
>>>>>>> a25a5478
			sourceTree = "<group>";
		};
		43F46EC9B16756DCE0836354 /* Pods */ = {
			isa = PBXGroup;
			children = (
				18D9A1085FF475FC238B6545 /* Pods-BitmovinConvivaAnalytics_Example.debug.xcconfig */,
				F4A0D5E02D9AD46C7E9BCAF6 /* Pods-BitmovinConvivaAnalytics_Example.release.xcconfig */,
				45CD5012855AD308CAC3A093 /* Pods-BitmovinConvivaAnalytics_Tests.debug.xcconfig */,
				23AA901C80A2F84D631B507E /* Pods-BitmovinConvivaAnalytics_Tests.release.xcconfig */,
<<<<<<< HEAD
				35DF373C5EC430A86BA0C726 /* Pods-BitmovinConvivaAnalytics_TvOSExample.debug.xcconfig */,
				0601415CE36B5649A1B000D0 /* Pods-BitmovinConvivaAnalytics_TvOSExample.release.xcconfig */,
=======
				A5278C86509C94C0D6B2A159 /* Pods-BitmovinConvivaAnalytics_ExampleTests.debug.xcconfig */,
				F114B5BD32FA8C33DF7C8FE3 /* Pods-BitmovinConvivaAnalytics_ExampleTests.release.xcconfig */,
				AB2C684C23DE1A58904C40EF /* Pods-BitmovinConvivaAnalytics_Example-BitmovinConvivaAnalytics_ExampleTests.debug.xcconfig */,
				A325221B74D53FE9D6847CBB /* Pods-BitmovinConvivaAnalytics_Example-BitmovinConvivaAnalytics_ExampleTests.release.xcconfig */,
				0B935631B6FC9478D0B5796B /* Pods-BitmovinConvivaAnalytics_Example-BitmovinConvivaAnalytics_Tests.debug.xcconfig */,
				8BEA353F1EF3E281B7DFAAB9 /* Pods-BitmovinConvivaAnalytics_Example-BitmovinConvivaAnalytics_Tests.release.xcconfig */,
>>>>>>> a25a5478
			);
			name = Pods;
			sourceTree = "<group>";
		};
		607FACC71AFB9204008FA782 = {
			isa = PBXGroup;
			children = (
				607FACF51AFB993E008FA782 /* Podspec Metadata */,
				607FACD21AFB9204008FA782 /* BitmovinConvivaAnalyticsExample */,
				3714F239216DD51D00B446F2 /* BitmovinConvivaAnalyticsTvOSExample */,
				607FACE81AFB9204008FA782 /* Tests */,
				607FACD11AFB9204008FA782 /* Products */,
				43F46EC9B16756DCE0836354 /* Pods */,
				11AD340E6E895070F79F0F58 /* Frameworks */,
			);
			sourceTree = "<group>";
		};
		607FACD11AFB9204008FA782 /* Products */ = {
			isa = PBXGroup;
			children = (
				607FACD01AFB9204008FA782 /* BitmovinConvivaAnalytics_Example.app */,
				607FACE51AFB9204008FA782 /* BitmovinConvivaAnalytics_Tests.xctest */,
				3714F238216DD51D00B446F2 /* BitmovinConvivaAnalytics_TvOSExample.app */,
			);
			name = Products;
			sourceTree = "<group>";
		};
		607FACD21AFB9204008FA782 /* BitmovinConvivaAnalyticsExample */ = {
			isa = PBXGroup;
			children = (
				607FACD51AFB9204008FA782 /* AppDelegate.swift */,
				607FACD71AFB9204008FA782 /* ViewController.swift */,
				607FACD91AFB9204008FA782 /* Main.storyboard */,
				607FACDC1AFB9204008FA782 /* Images.xcassets */,
				607FACDE1AFB9204008FA782 /* LaunchScreen.xib */,
				607FACD31AFB9204008FA782 /* Supporting Files */,
			);
			name = BitmovinConvivaAnalyticsExample;
			path = BitmovinConvivaAnalytics;
			sourceTree = "<group>";
		};
		607FACD31AFB9204008FA782 /* Supporting Files */ = {
			isa = PBXGroup;
			children = (
				607FACD41AFB9204008FA782 /* Info.plist */,
			);
			name = "Supporting Files";
			sourceTree = "<group>";
		};
		607FACE81AFB9204008FA782 /* Tests */ = {
			isa = PBXGroup;
			children = (
				37756EBD216F99C80041806D /* PlayerEventTests.swift */,
				37756EBF216F9A510041806D /* ContentMetadataTests.swift */,
				37756EC1216F9AA50041806D /* CustomEventTests.swift */,
				607FACEB1AFB9204008FA782 /* SeekTimeshiftTests.swift */,
				37756EC32170764E0041806D /* SpecHelper.swift */,
				37EB3CD1216B70650093F085 /* TestHelper.swift */,
				37756EAE216F8DF00041806D /* Helpers */,
				37EB3CC6216B6D2B0093F085 /* Doubles */,
				607FACE91AFB9204008FA782 /* Supporting Files */,
			);
			path = Tests;
			sourceTree = "<group>";
		};
		607FACE91AFB9204008FA782 /* Supporting Files */ = {
			isa = PBXGroup;
			children = (
				607FACEA1AFB9204008FA782 /* Info.plist */,
			);
			name = "Supporting Files";
			sourceTree = "<group>";
		};
		607FACF51AFB993E008FA782 /* Podspec Metadata */ = {
			isa = PBXGroup;
			children = (
				FD51F7BB291EC2A66E494753 /* BitmovinConvivaAnalytics.podspec */,
				B0D6D92D5D0682BEB6A2AE76 /* README.md */,
				BE302B93B26F5254AC33B8FB /* LICENSE */,
			);
			name = "Podspec Metadata";
			sourceTree = "<group>";
		};
/* End PBXGroup section */

/* Begin PBXNativeTarget section */
		3714F237216DD51D00B446F2 /* BitmovinConvivaAnalytics_TvOSExample */ = {
			isa = PBXNativeTarget;
			buildConfigurationList = 3714F246216DD52000B446F2 /* Build configuration list for PBXNativeTarget "BitmovinConvivaAnalytics_TvOSExample" */;
			buildPhases = (
				9D9B1274FA91C9D8769B9C40 /* [CP] Check Pods Manifest.lock */,
				3714F234216DD51D00B446F2 /* Sources */,
				3714F235216DD51D00B446F2 /* Frameworks */,
				3714F236216DD51D00B446F2 /* Resources */,
				3714F24B216E141C00B446F2 /* Swift Lint */,
				E527C969E49D83A0FC4A83D9 /* [CP] Embed Pods Frameworks */,
			);
			buildRules = (
			);
			dependencies = (
			);
			name = BitmovinConvivaAnalytics_TvOSExample;
			productName = BitmovinConvivaAnalyticsTvOSExample;
			productReference = 3714F238216DD51D00B446F2 /* BitmovinConvivaAnalytics_TvOSExample.app */;
			productType = "com.apple.product-type.application";
		};
		607FACCF1AFB9204008FA782 /* BitmovinConvivaAnalytics_Example */ = {
			isa = PBXNativeTarget;
			buildConfigurationList = 607FACEF1AFB9204008FA782 /* Build configuration list for PBXNativeTarget "BitmovinConvivaAnalytics_Example" */;
			buildPhases = (
				332D3752EE7E272A89C4FF31 /* [CP] Check Pods Manifest.lock */,
				607FACCC1AFB9204008FA782 /* Sources */,
				607FACCD1AFB9204008FA782 /* Frameworks */,
				607FACCE1AFB9204008FA782 /* Resources */,
				77BF9B562BFB23BFFBA9053D /* [CP] Embed Pods Frameworks */,
				3749D20921637CF00074269D /* Swift Lint */,
			);
			buildRules = (
			);
			dependencies = (
			);
			name = BitmovinConvivaAnalytics_Example;
			productName = BitmovinConvivaAnalytics;
			productReference = 607FACD01AFB9204008FA782 /* BitmovinConvivaAnalytics_Example.app */;
			productType = "com.apple.product-type.application";
		};
		607FACE41AFB9204008FA782 /* BitmovinConvivaAnalytics_Tests */ = {
			isa = PBXNativeTarget;
			buildConfigurationList = 607FACF21AFB9204008FA782 /* Build configuration list for PBXNativeTarget "BitmovinConvivaAnalytics_Tests" */;
			buildPhases = (
				5F1D3A9BE1C190784C241C8E /* [CP] Check Pods Manifest.lock */,
				607FACE11AFB9204008FA782 /* Sources */,
				607FACE21AFB9204008FA782 /* Frameworks */,
				607FACE31AFB9204008FA782 /* Resources */,
				BCD8CBEAB6B3B57D967C09B9 /* [CP] Embed Pods Frameworks */,
			);
			buildRules = (
			);
			dependencies = (
				607FACE71AFB9204008FA782 /* PBXTargetDependency */,
			);
			name = BitmovinConvivaAnalytics_Tests;
			productName = Tests;
			productReference = 607FACE51AFB9204008FA782 /* BitmovinConvivaAnalytics_Tests.xctest */;
			productType = "com.apple.product-type.bundle.unit-test";
		};
/* End PBXNativeTarget section */

/* Begin PBXProject section */
		607FACC81AFB9204008FA782 /* Project object */ = {
			isa = PBXProject;
			attributes = {
				LastSwiftUpdateCheck = 1000;
				LastUpgradeCheck = 1000;
				ORGANIZATIONNAME = CocoaPods;
				TargetAttributes = {
					3714F237216DD51D00B446F2 = {
						CreatedOnToolsVersion = 10.0;
						DevelopmentTeam = 7UXPEM3WRB;
						ProvisioningStyle = Automatic;
					};
					607FACCF1AFB9204008FA782 = {
						CreatedOnToolsVersion = 6.3.1;
						DevelopmentTeam = 7UXPEM3WRB;
						LastSwiftMigration = 1000;
					};
					607FACE41AFB9204008FA782 = {
						CreatedOnToolsVersion = 6.3.1;
						DevelopmentTeam = 7UXPEM3WRB;
						LastSwiftMigration = 1000;
					};
				};
			};
			buildConfigurationList = 607FACCB1AFB9204008FA782 /* Build configuration list for PBXProject "BitmovinConvivaAnalytics" */;
			compatibilityVersion = "Xcode 3.2";
			developmentRegion = English;
			hasScannedForEncodings = 0;
			knownRegions = (
				en,
				Base,
			);
			mainGroup = 607FACC71AFB9204008FA782;
			productRefGroup = 607FACD11AFB9204008FA782 /* Products */;
			projectDirPath = "";
			projectRoot = "";
			targets = (
				607FACCF1AFB9204008FA782 /* BitmovinConvivaAnalytics_Example */,
				3714F237216DD51D00B446F2 /* BitmovinConvivaAnalytics_TvOSExample */,
				607FACE41AFB9204008FA782 /* BitmovinConvivaAnalytics_Tests */,
			);
		};
/* End PBXProject section */

/* Begin PBXResourcesBuildPhase section */
		3714F236216DD51D00B446F2 /* Resources */ = {
			isa = PBXResourcesBuildPhase;
			buildActionMask = 2147483647;
			files = (
				3714F242216DD52000B446F2 /* Assets.xcassets in Resources */,
				3714F240216DD51D00B446F2 /* Main.storyboard in Resources */,
			);
			runOnlyForDeploymentPostprocessing = 0;
		};
		607FACCE1AFB9204008FA782 /* Resources */ = {
			isa = PBXResourcesBuildPhase;
			buildActionMask = 2147483647;
			files = (
				607FACDB1AFB9204008FA782 /* Main.storyboard in Resources */,
				607FACE01AFB9204008FA782 /* LaunchScreen.xib in Resources */,
				607FACDD1AFB9204008FA782 /* Images.xcassets in Resources */,
			);
			runOnlyForDeploymentPostprocessing = 0;
		};
		607FACE31AFB9204008FA782 /* Resources */ = {
			isa = PBXResourcesBuildPhase;
			buildActionMask = 2147483647;
			files = (
			);
			runOnlyForDeploymentPostprocessing = 0;
		};
/* End PBXResourcesBuildPhase section */

/* Begin PBXShellScriptBuildPhase section */
		332D3752EE7E272A89C4FF31 /* [CP] Check Pods Manifest.lock */ = {
			isa = PBXShellScriptBuildPhase;
			buildActionMask = 2147483647;
			files = (
			);
			inputFileListPaths = (
			);
			inputPaths = (
				"${PODS_PODFILE_DIR_PATH}/Podfile.lock",
				"${PODS_ROOT}/Manifest.lock",
			);
			name = "[CP] Check Pods Manifest.lock";
			outputFileListPaths = (
			);
			outputPaths = (
				"$(DERIVED_FILE_DIR)/Pods-BitmovinConvivaAnalytics_Example-checkManifestLockResult.txt",
			);
			runOnlyForDeploymentPostprocessing = 0;
			shellPath = /bin/sh;
			shellScript = "diff \"${PODS_PODFILE_DIR_PATH}/Podfile.lock\" \"${PODS_ROOT}/Manifest.lock\" > /dev/null\nif [ $? != 0 ] ; then\n    # print error to STDERR\n    echo \"error: The sandbox is not in sync with the Podfile.lock. Run 'pod install' or update your CocoaPods installation.\" >&2\n    exit 1\nfi\n# This output is used by Xcode 'outputs' to avoid re-running this script phase.\necho \"SUCCESS\" > \"${SCRIPT_OUTPUT_FILE_0}\"\n";
			showEnvVarsInLog = 0;
		};
		3714F24B216E141C00B446F2 /* Swift Lint */ = {
			isa = PBXShellScriptBuildPhase;
			buildActionMask = 2147483647;
			files = (
			);
			inputFileListPaths = (
			);
			inputPaths = (
			);
			name = "Swift Lint";
			outputFileListPaths = (
			);
			outputPaths = (
			);
			runOnlyForDeploymentPostprocessing = 0;
			shellPath = /bin/sh;
			shellScript = "\"${PODS_ROOT}/SwiftLint/swiftlint\"\n";
		};
		3749D20921637CF00074269D /* Swift Lint */ = {
			isa = PBXShellScriptBuildPhase;
			buildActionMask = 2147483647;
			files = (
			);
			inputFileListPaths = (
			);
			inputPaths = (
			);
			name = "Swift Lint";
			outputFileListPaths = (
			);
			outputPaths = (
			);
			runOnlyForDeploymentPostprocessing = 0;
			shellPath = /bin/sh;
			shellScript = "\"${PODS_ROOT}/SwiftLint/swiftlint\"\n";
		};
		5F1D3A9BE1C190784C241C8E /* [CP] Check Pods Manifest.lock */ = {
			isa = PBXShellScriptBuildPhase;
			buildActionMask = 2147483647;
			files = (
			);
			inputFileListPaths = (
			);
			inputPaths = (
				"${PODS_PODFILE_DIR_PATH}/Podfile.lock",
				"${PODS_ROOT}/Manifest.lock",
			);
			name = "[CP] Check Pods Manifest.lock";
			outputFileListPaths = (
			);
			outputPaths = (
				"$(DERIVED_FILE_DIR)/Pods-BitmovinConvivaAnalytics_Example-BitmovinConvivaAnalytics_Tests-checkManifestLockResult.txt",
			);
			runOnlyForDeploymentPostprocessing = 0;
			shellPath = /bin/sh;
			shellScript = "diff \"${PODS_PODFILE_DIR_PATH}/Podfile.lock\" \"${PODS_ROOT}/Manifest.lock\" > /dev/null\nif [ $? != 0 ] ; then\n    # print error to STDERR\n    echo \"error: The sandbox is not in sync with the Podfile.lock. Run 'pod install' or update your CocoaPods installation.\" >&2\n    exit 1\nfi\n# This output is used by Xcode 'outputs' to avoid re-running this script phase.\necho \"SUCCESS\" > \"${SCRIPT_OUTPUT_FILE_0}\"\n";
			showEnvVarsInLog = 0;
		};
		77BF9B562BFB23BFFBA9053D /* [CP] Embed Pods Frameworks */ = {
			isa = PBXShellScriptBuildPhase;
			buildActionMask = 2147483647;
			files = (
			);
			inputFileListPaths = (
			);
			inputPaths = (
				"${SRCROOT}/Pods/Target Support Files/Pods-BitmovinConvivaAnalytics_Example/Pods-BitmovinConvivaAnalytics_Example-frameworks.sh",
				"${PODS_ROOT}/BitmovinPlayer/iOS/BitmovinPlayer.framework",
				"${PODS_ROOT}/GoogleAds-IMA-iOS-SDK/GoogleInteractiveMediaAds/GoogleInteractiveMediaAds.framework",
			);
			name = "[CP] Embed Pods Frameworks";
			outputFileListPaths = (
			);
			outputPaths = (
				"${TARGET_BUILD_DIR}/${FRAMEWORKS_FOLDER_PATH}/BitmovinPlayer.framework",
				"${TARGET_BUILD_DIR}/${FRAMEWORKS_FOLDER_PATH}/GoogleInteractiveMediaAds.framework",
			);
			runOnlyForDeploymentPostprocessing = 0;
			shellPath = /bin/sh;
			shellScript = "\"${SRCROOT}/Pods/Target Support Files/Pods-BitmovinConvivaAnalytics_Example/Pods-BitmovinConvivaAnalytics_Example-frameworks.sh\"\n";
			showEnvVarsInLog = 0;
		};
		9D9B1274FA91C9D8769B9C40 /* [CP] Check Pods Manifest.lock */ = {
			isa = PBXShellScriptBuildPhase;
			buildActionMask = 2147483647;
			files = (
			);
			inputFileListPaths = (
			);
			inputPaths = (
				"${PODS_PODFILE_DIR_PATH}/Podfile.lock",
				"${PODS_ROOT}/Manifest.lock",
			);
			name = "[CP] Check Pods Manifest.lock";
			outputFileListPaths = (
			);
			outputPaths = (
				"$(DERIVED_FILE_DIR)/Pods-BitmovinConvivaAnalytics_TvOSExample-checkManifestLockResult.txt",
			);
			runOnlyForDeploymentPostprocessing = 0;
			shellPath = /bin/sh;
			shellScript = "diff \"${PODS_PODFILE_DIR_PATH}/Podfile.lock\" \"${PODS_ROOT}/Manifest.lock\" > /dev/null\nif [ $? != 0 ] ; then\n    # print error to STDERR\n    echo \"error: The sandbox is not in sync with the Podfile.lock. Run 'pod install' or update your CocoaPods installation.\" >&2\n    exit 1\nfi\n# This output is used by Xcode 'outputs' to avoid re-running this script phase.\necho \"SUCCESS\" > \"${SCRIPT_OUTPUT_FILE_0}\"\n";
			showEnvVarsInLog = 0;
		};
		BCD8CBEAB6B3B57D967C09B9 /* [CP] Embed Pods Frameworks */ = {
			isa = PBXShellScriptBuildPhase;
			buildActionMask = 2147483647;
			files = (
			);
			inputFileListPaths = (
			);
			inputPaths = (
<<<<<<< HEAD
				"${SRCROOT}/Pods/Target Support Files/Pods-BitmovinConvivaAnalytics_Tests/Pods-BitmovinConvivaAnalytics_Tests-frameworks.sh",
				"${PODS_ROOT}/BitmovinPlayer/iOS/BitmovinPlayer.framework",
=======
				"${SRCROOT}/Pods/Target Support Files/Pods-BitmovinConvivaAnalytics_Example-BitmovinConvivaAnalytics_Tests/Pods-BitmovinConvivaAnalytics_Example-BitmovinConvivaAnalytics_Tests-frameworks.sh",
				"${PODS_ROOT}/BitmovinPlayer/iOS/BitmovinPlayer.framework",
				"${PODS_ROOT}/GoogleAds-IMA-iOS-SDK/GoogleInteractiveMediaAds/GoogleInteractiveMediaAds.framework",
>>>>>>> a25a5478
				"${BUILT_PRODUCTS_DIR}/Nimble/Nimble.framework",
				"${BUILT_PRODUCTS_DIR}/Quick/Quick.framework",
			);
			name = "[CP] Embed Pods Frameworks";
			outputFileListPaths = (
			);
			outputPaths = (
				"${TARGET_BUILD_DIR}/${FRAMEWORKS_FOLDER_PATH}/BitmovinPlayer.framework",
<<<<<<< HEAD
=======
				"${TARGET_BUILD_DIR}/${FRAMEWORKS_FOLDER_PATH}/GoogleInteractiveMediaAds.framework",
>>>>>>> a25a5478
				"${TARGET_BUILD_DIR}/${FRAMEWORKS_FOLDER_PATH}/Nimble.framework",
				"${TARGET_BUILD_DIR}/${FRAMEWORKS_FOLDER_PATH}/Quick.framework",
			);
			runOnlyForDeploymentPostprocessing = 0;
			shellPath = /bin/sh;
			shellScript = "\"${SRCROOT}/Pods/Target Support Files/Pods-BitmovinConvivaAnalytics_Example-BitmovinConvivaAnalytics_Tests/Pods-BitmovinConvivaAnalytics_Example-BitmovinConvivaAnalytics_Tests-frameworks.sh\"\n";
			showEnvVarsInLog = 0;
		};
		E527C969E49D83A0FC4A83D9 /* [CP] Embed Pods Frameworks */ = {
			isa = PBXShellScriptBuildPhase;
			buildActionMask = 2147483647;
			files = (
			);
			inputFileListPaths = (
			);
			inputPaths = (
				"${SRCROOT}/Pods/Target Support Files/Pods-BitmovinConvivaAnalytics_TvOSExample/Pods-BitmovinConvivaAnalytics_TvOSExample-frameworks.sh",
				"${PODS_ROOT}/BitmovinPlayer/tvOS/BitmovinPlayer.framework",
			);
			name = "[CP] Embed Pods Frameworks";
			outputFileListPaths = (
			);
			outputPaths = (
				"${TARGET_BUILD_DIR}/${FRAMEWORKS_FOLDER_PATH}/BitmovinPlayer.framework",
			);
			runOnlyForDeploymentPostprocessing = 0;
			shellPath = /bin/sh;
			shellScript = "\"${SRCROOT}/Pods/Target Support Files/Pods-BitmovinConvivaAnalytics_TvOSExample/Pods-BitmovinConvivaAnalytics_TvOSExample-frameworks.sh\"\n";
			showEnvVarsInLog = 0;
		};
/* End PBXShellScriptBuildPhase section */

/* Begin PBXSourcesBuildPhase section */
		3714F234216DD51D00B446F2 /* Sources */ = {
			isa = PBXSourcesBuildPhase;
			buildActionMask = 2147483647;
			files = (
				3714F23D216DD51D00B446F2 /* ViewController.swift in Sources */,
				3714F23B216DD51D00B446F2 /* AppDelegate.swift in Sources */,
			);
			runOnlyForDeploymentPostprocessing = 0;
		};
		607FACCC1AFB9204008FA782 /* Sources */ = {
			isa = PBXSourcesBuildPhase;
			buildActionMask = 2147483647;
			files = (
				607FACD81AFB9204008FA782 /* ViewController.swift in Sources */,
				607FACD61AFB9204008FA782 /* AppDelegate.swift in Sources */,
			);
			runOnlyForDeploymentPostprocessing = 0;
		};
		607FACE11AFB9204008FA782 /* Sources */ = {
			isa = PBXSourcesBuildPhase;
			buildActionMask = 2147483647;
			files = (
				37756EBC216F90020041806D /* MockTracker.swift in Sources */,
				37756EC42170764E0041806D /* SpecHelper.swift in Sources */,
				37756EB6216F8E700041806D /* CustomNimbleMatchers.swift in Sources */,
				37EB3CD6216B70DF0093F085 /* CISClientTestDouble.swift in Sources */,
				607FACEC1AFB9204008FA782 /* SeekTimeshiftTests.swift in Sources */,
				37756EC0216F9A510041806D /* ContentMetadataTests.swift in Sources */,
				37756EB8216F8F010041806D /* MockingFactory.swift in Sources */,
				37756EB0216F8E0D0041806D /* TestDouble.swift in Sources */,
				37F0974421749A2C00B9E728 /* CISClientCreatorTestDouble.swift in Sources */,
				37756EBE216F99C80041806D /* PlayerEventTests.swift in Sources */,
				37EB3CD5216B70DC0093F085 /* CISClientSettingCreatorTestDouble.swift in Sources */,
				37756EC2216F9AA50041806D /* CustomEventTests.swift in Sources */,
				37EB3CD8216B70E40093F085 /* CISClientSettingProtocolTestDouble.swift in Sources */,
				37EB3CD7216B70E10093F085 /* PlayerStateManagerTestDouble.swift in Sources */,
				37EB3CD4216B70DA0093F085 /* BitmovinPlayerTestDouble.swift in Sources */,
				37EB3CD3216B70D70093F085 /* TestHelper.swift in Sources */,
				37756EB2216F8E2F0041806D /* Spy.swift in Sources */,
				37756EBA216F8FD30041806D /* SpyTracker.swift in Sources */,
				37756EB4216F8E450041806D /* TestDoubleDataSource.swift in Sources */,
			);
			runOnlyForDeploymentPostprocessing = 0;
		};
/* End PBXSourcesBuildPhase section */

/* Begin PBXTargetDependency section */
		607FACE71AFB9204008FA782 /* PBXTargetDependency */ = {
			isa = PBXTargetDependency;
			target = 607FACCF1AFB9204008FA782 /* BitmovinConvivaAnalytics_Example */;
			targetProxy = 607FACE61AFB9204008FA782 /* PBXContainerItemProxy */;
		};
/* End PBXTargetDependency section */

/* Begin PBXVariantGroup section */
		3714F23E216DD51D00B446F2 /* Main.storyboard */ = {
			isa = PBXVariantGroup;
			children = (
				3714F23F216DD51D00B446F2 /* Base */,
			);
			name = Main.storyboard;
			sourceTree = "<group>";
		};
		607FACD91AFB9204008FA782 /* Main.storyboard */ = {
			isa = PBXVariantGroup;
			children = (
				607FACDA1AFB9204008FA782 /* Base */,
			);
			name = Main.storyboard;
			sourceTree = "<group>";
		};
		607FACDE1AFB9204008FA782 /* LaunchScreen.xib */ = {
			isa = PBXVariantGroup;
			children = (
				607FACDF1AFB9204008FA782 /* Base */,
			);
			name = LaunchScreen.xib;
			sourceTree = "<group>";
		};
/* End PBXVariantGroup section */

/* Begin XCBuildConfiguration section */
		3714F244216DD52000B446F2 /* Debug */ = {
			isa = XCBuildConfiguration;
			baseConfigurationReference = 35DF373C5EC430A86BA0C726 /* Pods-BitmovinConvivaAnalytics_TvOSExample.debug.xcconfig */;
			buildSettings = {
				ASSETCATALOG_COMPILER_APPICON_NAME = "App Icon & Top Shelf Image";
				ASSETCATALOG_COMPILER_LAUNCHIMAGE_NAME = LaunchImage;
				CLANG_ANALYZER_NONNULL = YES;
				CLANG_ANALYZER_NUMBER_OBJECT_CONVERSION = YES_AGGRESSIVE;
				CLANG_CXX_LANGUAGE_STANDARD = "gnu++14";
				CLANG_ENABLE_OBJC_WEAK = YES;
				CLANG_WARN_DEPRECATED_OBJC_IMPLEMENTATIONS = YES;
				CLANG_WARN_DOCUMENTATION_COMMENTS = YES;
				CLANG_WARN_OBJC_IMPLICIT_RETAIN_SELF = YES;
				CLANG_WARN_UNGUARDED_AVAILABILITY = YES_AGGRESSIVE;
				CODE_SIGN_STYLE = Automatic;
				DEBUG_INFORMATION_FORMAT = dwarf;
				DEVELOPMENT_TEAM = 7UXPEM3WRB;
				FRAMEWORK_SEARCH_PATHS = (
					"$(inherited)",
					"\"${PODS_CONFIGURATION_BUILD_DIR}/BitmovinConvivaAnalytics-tvOS\"",
					"\"${PODS_ROOT}/BitmovinPlayer/tvOS\"",
					"\"${PODS_ROOT}/ConvivaSDK/Framework/tvOS\"",
				);
				GCC_C_LANGUAGE_STANDARD = gnu11;
				INFOPLIST_FILE = BitmovinConvivaAnalyticsTvOSExample/Info.plist;
				LD_RUNPATH_SEARCH_PATHS = "$(inherited) @executable_path/Frameworks";
				MTL_ENABLE_DEBUG_INFO = INCLUDE_SOURCE;
				MTL_FAST_MATH = YES;
				PRODUCT_BUNDLE_IDENTIFIER = com.bitmovin.analytics.conviva.exampe.tvos;
				PRODUCT_NAME = "$(TARGET_NAME)";
				SDKROOT = appletvos;
				SWIFT_ACTIVE_COMPILATION_CONDITIONS = DEBUG;
				SWIFT_VERSION = 4.2;
				TARGETED_DEVICE_FAMILY = 3;
				TVOS_DEPLOYMENT_TARGET = 9.0;
			};
			name = Debug;
		};
		3714F245216DD52000B446F2 /* Release */ = {
			isa = XCBuildConfiguration;
			baseConfigurationReference = 0601415CE36B5649A1B000D0 /* Pods-BitmovinConvivaAnalytics_TvOSExample.release.xcconfig */;
			buildSettings = {
				ASSETCATALOG_COMPILER_APPICON_NAME = "App Icon & Top Shelf Image";
				ASSETCATALOG_COMPILER_LAUNCHIMAGE_NAME = LaunchImage;
				CLANG_ANALYZER_NONNULL = YES;
				CLANG_ANALYZER_NUMBER_OBJECT_CONVERSION = YES_AGGRESSIVE;
				CLANG_CXX_LANGUAGE_STANDARD = "gnu++14";
				CLANG_ENABLE_OBJC_WEAK = YES;
				CLANG_WARN_DEPRECATED_OBJC_IMPLEMENTATIONS = YES;
				CLANG_WARN_DOCUMENTATION_COMMENTS = YES;
				CLANG_WARN_OBJC_IMPLICIT_RETAIN_SELF = YES;
				CLANG_WARN_UNGUARDED_AVAILABILITY = YES_AGGRESSIVE;
				CODE_SIGN_STYLE = Automatic;
				DEVELOPMENT_TEAM = 7UXPEM3WRB;
				FRAMEWORK_SEARCH_PATHS = (
					"$(inherited)",
					"\"${PODS_CONFIGURATION_BUILD_DIR}/BitmovinConvivaAnalytics-tvOS\"",
					"\"${PODS_ROOT}/BitmovinPlayer/tvOS\"",
					"\"${PODS_ROOT}/ConvivaSDK/Framework/tvOS\"",
				);
				GCC_C_LANGUAGE_STANDARD = gnu11;
				INFOPLIST_FILE = BitmovinConvivaAnalyticsTvOSExample/Info.plist;
				LD_RUNPATH_SEARCH_PATHS = "$(inherited) @executable_path/Frameworks";
				MTL_FAST_MATH = YES;
				PRODUCT_BUNDLE_IDENTIFIER = com.bitmovin.analytics.conviva.exampe.tvos;
				PRODUCT_NAME = "$(TARGET_NAME)";
				SDKROOT = appletvos;
				SWIFT_VERSION = 4.2;
				TARGETED_DEVICE_FAMILY = 3;
				TVOS_DEPLOYMENT_TARGET = 9.0;
			};
			name = Release;
		};
		607FACED1AFB9204008FA782 /* Debug */ = {
			isa = XCBuildConfiguration;
			buildSettings = {
				ALWAYS_SEARCH_USER_PATHS = NO;
				CLANG_CXX_LANGUAGE_STANDARD = "gnu++0x";
				CLANG_CXX_LIBRARY = "libc++";
				CLANG_ENABLE_MODULES = YES;
				CLANG_ENABLE_OBJC_ARC = YES;
				CLANG_WARN_BLOCK_CAPTURE_AUTORELEASING = YES;
				CLANG_WARN_BOOL_CONVERSION = YES;
				CLANG_WARN_COMMA = YES;
				CLANG_WARN_CONSTANT_CONVERSION = YES;
				CLANG_WARN_DIRECT_OBJC_ISA_USAGE = YES_ERROR;
				CLANG_WARN_EMPTY_BODY = YES;
				CLANG_WARN_ENUM_CONVERSION = YES;
				CLANG_WARN_INFINITE_RECURSION = YES;
				CLANG_WARN_INT_CONVERSION = YES;
				CLANG_WARN_NON_LITERAL_NULL_CONVERSION = YES;
				CLANG_WARN_OBJC_LITERAL_CONVERSION = YES;
				CLANG_WARN_OBJC_ROOT_CLASS = YES_ERROR;
				CLANG_WARN_RANGE_LOOP_ANALYSIS = YES;
				CLANG_WARN_STRICT_PROTOTYPES = YES;
				CLANG_WARN_SUSPICIOUS_MOVE = YES;
				CLANG_WARN_UNREACHABLE_CODE = YES;
				CLANG_WARN__DUPLICATE_METHOD_MATCH = YES;
				"CODE_SIGN_IDENTITY[sdk=iphoneos*]" = "iPhone Developer";
				COPY_PHASE_STRIP = NO;
				DEBUG_INFORMATION_FORMAT = "dwarf-with-dsym";
				ENABLE_STRICT_OBJC_MSGSEND = YES;
				ENABLE_TESTABILITY = YES;
				GCC_C_LANGUAGE_STANDARD = gnu99;
				GCC_DYNAMIC_NO_PIC = NO;
				GCC_NO_COMMON_BLOCKS = YES;
				GCC_OPTIMIZATION_LEVEL = 0;
				GCC_PREPROCESSOR_DEFINITIONS = (
					"DEBUG=1",
					"$(inherited)",
				);
				GCC_SYMBOLS_PRIVATE_EXTERN = NO;
				GCC_WARN_64_TO_32_BIT_CONVERSION = YES;
				GCC_WARN_ABOUT_RETURN_TYPE = YES_ERROR;
				GCC_WARN_UNDECLARED_SELECTOR = YES;
				GCC_WARN_UNINITIALIZED_AUTOS = YES_AGGRESSIVE;
				GCC_WARN_UNUSED_FUNCTION = YES;
				GCC_WARN_UNUSED_VARIABLE = YES;
				IPHONEOS_DEPLOYMENT_TARGET = 9.0;
				MTL_ENABLE_DEBUG_INFO = YES;
				ONLY_ACTIVE_ARCH = YES;
				SDKROOT = iphoneos;
				SWIFT_OPTIMIZATION_LEVEL = "-Onone";
			};
			name = Debug;
		};
		607FACEE1AFB9204008FA782 /* Release */ = {
			isa = XCBuildConfiguration;
			buildSettings = {
				ALWAYS_SEARCH_USER_PATHS = NO;
				CLANG_CXX_LANGUAGE_STANDARD = "gnu++0x";
				CLANG_CXX_LIBRARY = "libc++";
				CLANG_ENABLE_MODULES = YES;
				CLANG_ENABLE_OBJC_ARC = YES;
				CLANG_WARN_BLOCK_CAPTURE_AUTORELEASING = YES;
				CLANG_WARN_BOOL_CONVERSION = YES;
				CLANG_WARN_COMMA = YES;
				CLANG_WARN_CONSTANT_CONVERSION = YES;
				CLANG_WARN_DIRECT_OBJC_ISA_USAGE = YES_ERROR;
				CLANG_WARN_EMPTY_BODY = YES;
				CLANG_WARN_ENUM_CONVERSION = YES;
				CLANG_WARN_INFINITE_RECURSION = YES;
				CLANG_WARN_INT_CONVERSION = YES;
				CLANG_WARN_NON_LITERAL_NULL_CONVERSION = YES;
				CLANG_WARN_OBJC_LITERAL_CONVERSION = YES;
				CLANG_WARN_OBJC_ROOT_CLASS = YES_ERROR;
				CLANG_WARN_RANGE_LOOP_ANALYSIS = YES;
				CLANG_WARN_STRICT_PROTOTYPES = YES;
				CLANG_WARN_SUSPICIOUS_MOVE = YES;
				CLANG_WARN_UNREACHABLE_CODE = YES;
				CLANG_WARN__DUPLICATE_METHOD_MATCH = YES;
				"CODE_SIGN_IDENTITY[sdk=iphoneos*]" = "iPhone Developer";
				COPY_PHASE_STRIP = NO;
				DEBUG_INFORMATION_FORMAT = "dwarf-with-dsym";
				ENABLE_NS_ASSERTIONS = NO;
				ENABLE_STRICT_OBJC_MSGSEND = YES;
				GCC_C_LANGUAGE_STANDARD = gnu99;
				GCC_NO_COMMON_BLOCKS = YES;
				GCC_WARN_64_TO_32_BIT_CONVERSION = YES;
				GCC_WARN_ABOUT_RETURN_TYPE = YES_ERROR;
				GCC_WARN_UNDECLARED_SELECTOR = YES;
				GCC_WARN_UNINITIALIZED_AUTOS = YES_AGGRESSIVE;
				GCC_WARN_UNUSED_FUNCTION = YES;
				GCC_WARN_UNUSED_VARIABLE = YES;
				IPHONEOS_DEPLOYMENT_TARGET = 9.0;
				MTL_ENABLE_DEBUG_INFO = NO;
				SDKROOT = iphoneos;
				SWIFT_OPTIMIZATION_LEVEL = "-Owholemodule";
				VALIDATE_PRODUCT = YES;
			};
			name = Release;
		};
		607FACF01AFB9204008FA782 /* Debug */ = {
			isa = XCBuildConfiguration;
			baseConfigurationReference = 18D9A1085FF475FC238B6545 /* Pods-BitmovinConvivaAnalytics_Example.debug.xcconfig */;
			buildSettings = {
				ASSETCATALOG_COMPILER_APPICON_NAME = AppIcon;
				DEVELOPMENT_TEAM = 7UXPEM3WRB;
				INFOPLIST_FILE = BitmovinConvivaAnalytics/Info.plist;
				IPHONEOS_DEPLOYMENT_TARGET = 9.0;
				LD_RUNPATH_SEARCH_PATHS = "$(inherited) @executable_path/Frameworks";
				MODULE_NAME = ExampleApp;
				PRODUCT_BUNDLE_IDENTIFIER = com.bitmovin.analytics.conviva.example;
				PRODUCT_NAME = "$(TARGET_NAME)";
				SWIFT_VERSION = 4.2;
			};
			name = Debug;
		};
		607FACF11AFB9204008FA782 /* Release */ = {
			isa = XCBuildConfiguration;
			baseConfigurationReference = F4A0D5E02D9AD46C7E9BCAF6 /* Pods-BitmovinConvivaAnalytics_Example.release.xcconfig */;
			buildSettings = {
				ASSETCATALOG_COMPILER_APPICON_NAME = AppIcon;
				DEVELOPMENT_TEAM = 7UXPEM3WRB;
				INFOPLIST_FILE = BitmovinConvivaAnalytics/Info.plist;
				IPHONEOS_DEPLOYMENT_TARGET = 9.0;
				LD_RUNPATH_SEARCH_PATHS = "$(inherited) @executable_path/Frameworks";
				MODULE_NAME = ExampleApp;
				PRODUCT_BUNDLE_IDENTIFIER = com.bitmovin.analytics.conviva.example;
				PRODUCT_NAME = "$(TARGET_NAME)";
				SWIFT_VERSION = 4.2;
			};
			name = Release;
		};
		607FACF31AFB9204008FA782 /* Debug */ = {
			isa = XCBuildConfiguration;
			baseConfigurationReference = 0B935631B6FC9478D0B5796B /* Pods-BitmovinConvivaAnalytics_Example-BitmovinConvivaAnalytics_Tests.debug.xcconfig */;
			buildSettings = {
				DEVELOPMENT_TEAM = 7UXPEM3WRB;
				FRAMEWORK_SEARCH_PATHS = (
					"$(SDKROOT)/Developer/Library/Frameworks",
					"$(inherited)",
				);
				GCC_PREPROCESSOR_DEFINITIONS = (
					"DEBUG=1",
					"$(inherited)",
				);
				INFOPLIST_FILE = Tests/Info.plist;
				LD_RUNPATH_SEARCH_PATHS = "$(inherited) @executable_path/Frameworks @loader_path/Frameworks";
				PRODUCT_BUNDLE_IDENTIFIER = "org.cocoapods.$(PRODUCT_NAME:rfc1034identifier)";
				PRODUCT_NAME = "$(TARGET_NAME)";
				SWIFT_VERSION = 4.2;
			};
			name = Debug;
		};
		607FACF41AFB9204008FA782 /* Release */ = {
			isa = XCBuildConfiguration;
			baseConfigurationReference = 8BEA353F1EF3E281B7DFAAB9 /* Pods-BitmovinConvivaAnalytics_Example-BitmovinConvivaAnalytics_Tests.release.xcconfig */;
			buildSettings = {
				DEVELOPMENT_TEAM = 7UXPEM3WRB;
				FRAMEWORK_SEARCH_PATHS = (
					"$(SDKROOT)/Developer/Library/Frameworks",
					"$(inherited)",
				);
				INFOPLIST_FILE = Tests/Info.plist;
				LD_RUNPATH_SEARCH_PATHS = "$(inherited) @executable_path/Frameworks @loader_path/Frameworks";
				PRODUCT_BUNDLE_IDENTIFIER = "org.cocoapods.$(PRODUCT_NAME:rfc1034identifier)";
				PRODUCT_NAME = "$(TARGET_NAME)";
				SWIFT_VERSION = 4.2;
			};
			name = Release;
		};
/* End XCBuildConfiguration section */

/* Begin XCConfigurationList section */
		3714F246216DD52000B446F2 /* Build configuration list for PBXNativeTarget "BitmovinConvivaAnalytics_TvOSExample" */ = {
			isa = XCConfigurationList;
			buildConfigurations = (
				3714F244216DD52000B446F2 /* Debug */,
				3714F245216DD52000B446F2 /* Release */,
			);
			defaultConfigurationIsVisible = 0;
			defaultConfigurationName = Release;
		};
		607FACCB1AFB9204008FA782 /* Build configuration list for PBXProject "BitmovinConvivaAnalytics" */ = {
			isa = XCConfigurationList;
			buildConfigurations = (
				607FACED1AFB9204008FA782 /* Debug */,
				607FACEE1AFB9204008FA782 /* Release */,
			);
			defaultConfigurationIsVisible = 0;
			defaultConfigurationName = Release;
		};
		607FACEF1AFB9204008FA782 /* Build configuration list for PBXNativeTarget "BitmovinConvivaAnalytics_Example" */ = {
			isa = XCConfigurationList;
			buildConfigurations = (
				607FACF01AFB9204008FA782 /* Debug */,
				607FACF11AFB9204008FA782 /* Release */,
			);
			defaultConfigurationIsVisible = 0;
			defaultConfigurationName = Release;
		};
		607FACF21AFB9204008FA782 /* Build configuration list for PBXNativeTarget "BitmovinConvivaAnalytics_Tests" */ = {
			isa = XCConfigurationList;
			buildConfigurations = (
				607FACF31AFB9204008FA782 /* Debug */,
				607FACF41AFB9204008FA782 /* Release */,
			);
			defaultConfigurationIsVisible = 0;
			defaultConfigurationName = Release;
		};
/* End XCConfigurationList section */
	};
	rootObject = 607FACC81AFB9204008FA782 /* Project object */;
}<|MERGE_RESOLUTION|>--- conflicted
+++ resolved
@@ -7,15 +7,10 @@
 	objects = {
 
 /* Begin PBXBuildFile section */
-<<<<<<< HEAD
 		3714F23B216DD51D00B446F2 /* AppDelegate.swift in Sources */ = {isa = PBXBuildFile; fileRef = 3714F23A216DD51D00B446F2 /* AppDelegate.swift */; };
 		3714F23D216DD51D00B446F2 /* ViewController.swift in Sources */ = {isa = PBXBuildFile; fileRef = 3714F23C216DD51D00B446F2 /* ViewController.swift */; };
 		3714F240216DD51D00B446F2 /* Main.storyboard in Resources */ = {isa = PBXBuildFile; fileRef = 3714F23E216DD51D00B446F2 /* Main.storyboard */; };
 		3714F242216DD52000B446F2 /* Assets.xcassets in Resources */ = {isa = PBXBuildFile; fileRef = 3714F241216DD52000B446F2 /* Assets.xcassets */; };
-		4DF84BC20D83B08F78DC5AD1 /* Pods_BitmovinConvivaAnalytics_Tests.framework in Frameworks */ = {isa = PBXBuildFile; fileRef = 71C2A9BDF6E4D13E9C58A85B /* Pods_BitmovinConvivaAnalytics_Tests.framework */; };
-		5A790602F342E77E6E3E6BEF /* Pods_BitmovinConvivaAnalytics_Example.framework in Frameworks */ = {isa = PBXBuildFile; fileRef = 3C5797E6D291A3F208E7499E /* Pods_BitmovinConvivaAnalytics_Example.framework */; };
-		5DF16486EB113A8FA6A8F778 /* Pods_BitmovinConvivaAnalytics_TvOSExample.framework in Frameworks */ = {isa = PBXBuildFile; fileRef = 47FE069113EFD2395C9E2562 /* Pods_BitmovinConvivaAnalytics_TvOSExample.framework */; };
-=======
 		37756EB0216F8E0D0041806D /* TestDouble.swift in Sources */ = {isa = PBXBuildFile; fileRef = 37756EAF216F8E0D0041806D /* TestDouble.swift */; };
 		37756EB2216F8E2F0041806D /* Spy.swift in Sources */ = {isa = PBXBuildFile; fileRef = 37756EB1216F8E2F0041806D /* Spy.swift */; };
 		37756EB4216F8E450041806D /* TestDoubleDataSource.swift in Sources */ = {isa = PBXBuildFile; fileRef = 37756EB3216F8E450041806D /* TestDoubleDataSource.swift */; };
@@ -34,15 +29,15 @@
 		37EB3CD7216B70E10093F085 /* PlayerStateManagerTestDouble.swift in Sources */ = {isa = PBXBuildFile; fileRef = 37EB3CCD216B6FE70093F085 /* PlayerStateManagerTestDouble.swift */; };
 		37EB3CD8216B70E40093F085 /* CISClientSettingProtocolTestDouble.swift in Sources */ = {isa = PBXBuildFile; fileRef = 37EB3CCF216B70160093F085 /* CISClientSettingProtocolTestDouble.swift */; };
 		37F0974421749A2C00B9E728 /* CISClientCreatorTestDouble.swift in Sources */ = {isa = PBXBuildFile; fileRef = 37F0974321749A2C00B9E728 /* CISClientCreatorTestDouble.swift */; };
->>>>>>> a25a5478
+		4DF84BC20D83B08F78DC5AD1 /* Pods_BitmovinConvivaAnalytics_Tests.framework in Frameworks */ = {isa = PBXBuildFile; fileRef = 71C2A9BDF6E4D13E9C58A85B /* Pods_BitmovinConvivaAnalytics_Tests.framework */; };
+		5A790602F342E77E6E3E6BEF /* Pods_BitmovinConvivaAnalytics_Example.framework in Frameworks */ = {isa = PBXBuildFile; fileRef = 3C5797E6D291A3F208E7499E /* Pods_BitmovinConvivaAnalytics_Example.framework */; };
+		5DF16486EB113A8FA6A8F778 /* Pods_BitmovinConvivaAnalytics_TvOSExample.framework in Frameworks */ = {isa = PBXBuildFile; fileRef = 47FE069113EFD2395C9E2562 /* Pods_BitmovinConvivaAnalytics_TvOSExample.framework */; };
 		607FACD61AFB9204008FA782 /* AppDelegate.swift in Sources */ = {isa = PBXBuildFile; fileRef = 607FACD51AFB9204008FA782 /* AppDelegate.swift */; };
 		607FACD81AFB9204008FA782 /* ViewController.swift in Sources */ = {isa = PBXBuildFile; fileRef = 607FACD71AFB9204008FA782 /* ViewController.swift */; };
 		607FACDB1AFB9204008FA782 /* Main.storyboard in Resources */ = {isa = PBXBuildFile; fileRef = 607FACD91AFB9204008FA782 /* Main.storyboard */; };
 		607FACDD1AFB9204008FA782 /* Images.xcassets in Resources */ = {isa = PBXBuildFile; fileRef = 607FACDC1AFB9204008FA782 /* Images.xcassets */; };
 		607FACE01AFB9204008FA782 /* LaunchScreen.xib in Resources */ = {isa = PBXBuildFile; fileRef = 607FACDE1AFB9204008FA782 /* LaunchScreen.xib */; };
 		607FACEC1AFB9204008FA782 /* SeekTimeshiftTests.swift in Sources */ = {isa = PBXBuildFile; fileRef = 607FACEB1AFB9204008FA782 /* SeekTimeshiftTests.swift */; };
-		6A3A889538D7C1465FC67FC0 /* Pods_BitmovinConvivaAnalytics_Example.framework in Frameworks */ = {isa = PBXBuildFile; fileRef = 767A5B2F277AB518CCE79128 /* Pods_BitmovinConvivaAnalytics_Example.framework */; };
-		7B02410E22E0B14169642A9A /* Pods_BitmovinConvivaAnalytics_Example_BitmovinConvivaAnalytics_Tests.framework in Frameworks */ = {isa = PBXBuildFile; fileRef = 1E7FCBCD8F7EDBCBE9B64730 /* Pods_BitmovinConvivaAnalytics_Example_BitmovinConvivaAnalytics_Tests.framework */; };
 /* End PBXBuildFile section */
 
 /* Begin PBXContainerItemProxy section */
@@ -56,15 +51,10 @@
 /* End PBXContainerItemProxy section */
 
 /* Begin PBXFileReference section */
-<<<<<<< HEAD
 		0601415CE36B5649A1B000D0 /* Pods-BitmovinConvivaAnalytics_TvOSExample.release.xcconfig */ = {isa = PBXFileReference; includeInIndex = 1; lastKnownFileType = text.xcconfig; name = "Pods-BitmovinConvivaAnalytics_TvOSExample.release.xcconfig"; path = "Pods/Target Support Files/Pods-BitmovinConvivaAnalytics_TvOSExample/Pods-BitmovinConvivaAnalytics_TvOSExample.release.xcconfig"; sourceTree = "<group>"; };
-=======
 		0B935631B6FC9478D0B5796B /* Pods-BitmovinConvivaAnalytics_Example-BitmovinConvivaAnalytics_Tests.debug.xcconfig */ = {isa = PBXFileReference; includeInIndex = 1; lastKnownFileType = text.xcconfig; name = "Pods-BitmovinConvivaAnalytics_Example-BitmovinConvivaAnalytics_Tests.debug.xcconfig"; path = "Pods/Target Support Files/Pods-BitmovinConvivaAnalytics_Example-BitmovinConvivaAnalytics_Tests/Pods-BitmovinConvivaAnalytics_Example-BitmovinConvivaAnalytics_Tests.debug.xcconfig"; sourceTree = "<group>"; };
->>>>>>> a25a5478
 		18D9A1085FF475FC238B6545 /* Pods-BitmovinConvivaAnalytics_Example.debug.xcconfig */ = {isa = PBXFileReference; includeInIndex = 1; lastKnownFileType = text.xcconfig; name = "Pods-BitmovinConvivaAnalytics_Example.debug.xcconfig"; path = "Pods/Target Support Files/Pods-BitmovinConvivaAnalytics_Example/Pods-BitmovinConvivaAnalytics_Example.debug.xcconfig"; sourceTree = "<group>"; };
-		1E7FCBCD8F7EDBCBE9B64730 /* Pods_BitmovinConvivaAnalytics_Example_BitmovinConvivaAnalytics_Tests.framework */ = {isa = PBXFileReference; explicitFileType = wrapper.framework; includeInIndex = 0; path = Pods_BitmovinConvivaAnalytics_Example_BitmovinConvivaAnalytics_Tests.framework; sourceTree = BUILT_PRODUCTS_DIR; };
 		23AA901C80A2F84D631B507E /* Pods-BitmovinConvivaAnalytics_Tests.release.xcconfig */ = {isa = PBXFileReference; includeInIndex = 1; lastKnownFileType = text.xcconfig; name = "Pods-BitmovinConvivaAnalytics_Tests.release.xcconfig"; path = "Pods/Target Support Files/Pods-BitmovinConvivaAnalytics_Tests/Pods-BitmovinConvivaAnalytics_Tests.release.xcconfig"; sourceTree = "<group>"; };
-<<<<<<< HEAD
 		35DF373C5EC430A86BA0C726 /* Pods-BitmovinConvivaAnalytics_TvOSExample.debug.xcconfig */ = {isa = PBXFileReference; includeInIndex = 1; lastKnownFileType = text.xcconfig; name = "Pods-BitmovinConvivaAnalytics_TvOSExample.debug.xcconfig"; path = "Pods/Target Support Files/Pods-BitmovinConvivaAnalytics_TvOSExample/Pods-BitmovinConvivaAnalytics_TvOSExample.debug.xcconfig"; sourceTree = "<group>"; };
 		3714F238216DD51D00B446F2 /* BitmovinConvivaAnalytics_TvOSExample.app */ = {isa = PBXFileReference; explicitFileType = wrapper.application; includeInIndex = 0; path = BitmovinConvivaAnalytics_TvOSExample.app; sourceTree = BUILT_PRODUCTS_DIR; };
 		3714F23A216DD51D00B446F2 /* AppDelegate.swift */ = {isa = PBXFileReference; lastKnownFileType = sourcecode.swift; path = AppDelegate.swift; sourceTree = "<group>"; };
@@ -72,8 +62,6 @@
 		3714F23F216DD51D00B446F2 /* Base */ = {isa = PBXFileReference; lastKnownFileType = file.storyboard; name = Base; path = Base.lproj/Main.storyboard; sourceTree = "<group>"; };
 		3714F241216DD52000B446F2 /* Assets.xcassets */ = {isa = PBXFileReference; lastKnownFileType = folder.assetcatalog; path = Assets.xcassets; sourceTree = "<group>"; };
 		3714F243216DD52000B446F2 /* Info.plist */ = {isa = PBXFileReference; lastKnownFileType = text.plist.xml; path = Info.plist; sourceTree = "<group>"; };
-		3C5797E6D291A3F208E7499E /* Pods_BitmovinConvivaAnalytics_Example.framework */ = {isa = PBXFileReference; explicitFileType = wrapper.framework; includeInIndex = 0; path = Pods_BitmovinConvivaAnalytics_Example.framework; sourceTree = BUILT_PRODUCTS_DIR; };
-=======
 		37756EAF216F8E0D0041806D /* TestDouble.swift */ = {isa = PBXFileReference; lastKnownFileType = sourcecode.swift; name = TestDouble.swift; path = Helpers/TestDouble.swift; sourceTree = "<group>"; };
 		37756EB1216F8E2F0041806D /* Spy.swift */ = {isa = PBXFileReference; lastKnownFileType = sourcecode.swift; name = Spy.swift; path = Helpers/Spy.swift; sourceTree = "<group>"; };
 		37756EB3216F8E450041806D /* TestDoubleDataSource.swift */ = {isa = PBXFileReference; lastKnownFileType = sourcecode.swift; name = TestDoubleDataSource.swift; path = Helpers/TestDoubleDataSource.swift; sourceTree = "<group>"; };
@@ -92,7 +80,7 @@
 		37EB3CCF216B70160093F085 /* CISClientSettingProtocolTestDouble.swift */ = {isa = PBXFileReference; lastKnownFileType = sourcecode.swift; name = CISClientSettingProtocolTestDouble.swift; path = Doubles/CISClientSettingProtocolTestDouble.swift; sourceTree = "<group>"; };
 		37EB3CD1216B70650093F085 /* TestHelper.swift */ = {isa = PBXFileReference; lastKnownFileType = sourcecode.swift; path = TestHelper.swift; sourceTree = "<group>"; };
 		37F0974321749A2C00B9E728 /* CISClientCreatorTestDouble.swift */ = {isa = PBXFileReference; lastKnownFileType = sourcecode.swift; name = CISClientCreatorTestDouble.swift; path = Doubles/CISClientCreatorTestDouble.swift; sourceTree = "<group>"; };
->>>>>>> a25a5478
+		3C5797E6D291A3F208E7499E /* Pods_BitmovinConvivaAnalytics_Example.framework */ = {isa = PBXFileReference; explicitFileType = wrapper.framework; includeInIndex = 0; path = Pods_BitmovinConvivaAnalytics_Example.framework; sourceTree = BUILT_PRODUCTS_DIR; };
 		45CD5012855AD308CAC3A093 /* Pods-BitmovinConvivaAnalytics_Tests.debug.xcconfig */ = {isa = PBXFileReference; includeInIndex = 1; lastKnownFileType = text.xcconfig; name = "Pods-BitmovinConvivaAnalytics_Tests.debug.xcconfig"; path = "Pods/Target Support Files/Pods-BitmovinConvivaAnalytics_Tests/Pods-BitmovinConvivaAnalytics_Tests.debug.xcconfig"; sourceTree = "<group>"; };
 		47FE069113EFD2395C9E2562 /* Pods_BitmovinConvivaAnalytics_TvOSExample.framework */ = {isa = PBXFileReference; explicitFileType = wrapper.framework; includeInIndex = 0; path = Pods_BitmovinConvivaAnalytics_TvOSExample.framework; sourceTree = BUILT_PRODUCTS_DIR; };
 		607FACD01AFB9204008FA782 /* BitmovinConvivaAnalytics_Example.app */ = {isa = PBXFileReference; explicitFileType = wrapper.application; includeInIndex = 0; path = BitmovinConvivaAnalytics_Example.app; sourceTree = BUILT_PRODUCTS_DIR; };
@@ -104,14 +92,8 @@
 		607FACDF1AFB9204008FA782 /* Base */ = {isa = PBXFileReference; lastKnownFileType = file.xib; name = Base; path = Base.lproj/LaunchScreen.xib; sourceTree = "<group>"; };
 		607FACE51AFB9204008FA782 /* BitmovinConvivaAnalytics_Tests.xctest */ = {isa = PBXFileReference; explicitFileType = wrapper.cfbundle; includeInIndex = 0; path = BitmovinConvivaAnalytics_Tests.xctest; sourceTree = BUILT_PRODUCTS_DIR; };
 		607FACEA1AFB9204008FA782 /* Info.plist */ = {isa = PBXFileReference; lastKnownFileType = text.plist.xml; path = Info.plist; sourceTree = "<group>"; };
-<<<<<<< HEAD
-		607FACEB1AFB9204008FA782 /* Tests.swift */ = {isa = PBXFileReference; lastKnownFileType = sourcecode.swift; path = Tests.swift; sourceTree = "<group>"; };
+		607FACEB1AFB9204008FA782 /* SeekTimeshiftTests.swift */ = {isa = PBXFileReference; lastKnownFileType = sourcecode.swift; path = SeekTimeshiftTests.swift; sourceTree = "<group>"; };
 		71C2A9BDF6E4D13E9C58A85B /* Pods_BitmovinConvivaAnalytics_Tests.framework */ = {isa = PBXFileReference; explicitFileType = wrapper.framework; includeInIndex = 0; path = Pods_BitmovinConvivaAnalytics_Tests.framework; sourceTree = BUILT_PRODUCTS_DIR; };
-		B0D6D92D5D0682BEB6A2AE76 /* README.md */ = {isa = PBXFileReference; includeInIndex = 1; lastKnownFileType = net.daringfireball.markdown; name = README.md; path = ../README.md; sourceTree = "<group>"; };
-		BE302B93B26F5254AC33B8FB /* LICENSE */ = {isa = PBXFileReference; includeInIndex = 1; lastKnownFileType = text; name = LICENSE; path = ../LICENSE; sourceTree = "<group>"; };
-=======
-		607FACEB1AFB9204008FA782 /* SeekTimeshiftTests.swift */ = {isa = PBXFileReference; lastKnownFileType = sourcecode.swift; path = SeekTimeshiftTests.swift; sourceTree = "<group>"; };
-		767A5B2F277AB518CCE79128 /* Pods_BitmovinConvivaAnalytics_Example.framework */ = {isa = PBXFileReference; explicitFileType = wrapper.framework; includeInIndex = 0; path = Pods_BitmovinConvivaAnalytics_Example.framework; sourceTree = BUILT_PRODUCTS_DIR; };
 		8BEA353F1EF3E281B7DFAAB9 /* Pods-BitmovinConvivaAnalytics_Example-BitmovinConvivaAnalytics_Tests.release.xcconfig */ = {isa = PBXFileReference; includeInIndex = 1; lastKnownFileType = text.xcconfig; name = "Pods-BitmovinConvivaAnalytics_Example-BitmovinConvivaAnalytics_Tests.release.xcconfig"; path = "Pods/Target Support Files/Pods-BitmovinConvivaAnalytics_Example-BitmovinConvivaAnalytics_Tests/Pods-BitmovinConvivaAnalytics_Example-BitmovinConvivaAnalytics_Tests.release.xcconfig"; sourceTree = "<group>"; };
 		A325221B74D53FE9D6847CBB /* Pods-BitmovinConvivaAnalytics_Example-BitmovinConvivaAnalytics_ExampleTests.release.xcconfig */ = {isa = PBXFileReference; includeInIndex = 1; lastKnownFileType = text.xcconfig; name = "Pods-BitmovinConvivaAnalytics_Example-BitmovinConvivaAnalytics_ExampleTests.release.xcconfig"; path = "Pods/Target Support Files/Pods-BitmovinConvivaAnalytics_Example-BitmovinConvivaAnalytics_ExampleTests/Pods-BitmovinConvivaAnalytics_Example-BitmovinConvivaAnalytics_ExampleTests.release.xcconfig"; sourceTree = "<group>"; };
 		A5278C86509C94C0D6B2A159 /* Pods-BitmovinConvivaAnalytics_ExampleTests.debug.xcconfig */ = {isa = PBXFileReference; includeInIndex = 1; lastKnownFileType = text.xcconfig; name = "Pods-BitmovinConvivaAnalytics_ExampleTests.debug.xcconfig"; path = "Pods/Target Support Files/Pods-BitmovinConvivaAnalytics_ExampleTests/Pods-BitmovinConvivaAnalytics_ExampleTests.debug.xcconfig"; sourceTree = "<group>"; };
@@ -119,7 +101,6 @@
 		B0D6D92D5D0682BEB6A2AE76 /* README.md */ = {isa = PBXFileReference; includeInIndex = 1; lastKnownFileType = net.daringfireball.markdown; name = README.md; path = ../README.md; sourceTree = "<group>"; };
 		BE302B93B26F5254AC33B8FB /* LICENSE */ = {isa = PBXFileReference; includeInIndex = 1; lastKnownFileType = text; name = LICENSE; path = ../LICENSE; sourceTree = "<group>"; };
 		F114B5BD32FA8C33DF7C8FE3 /* Pods-BitmovinConvivaAnalytics_ExampleTests.release.xcconfig */ = {isa = PBXFileReference; includeInIndex = 1; lastKnownFileType = text.xcconfig; name = "Pods-BitmovinConvivaAnalytics_ExampleTests.release.xcconfig"; path = "Pods/Target Support Files/Pods-BitmovinConvivaAnalytics_ExampleTests/Pods-BitmovinConvivaAnalytics_ExampleTests.release.xcconfig"; sourceTree = "<group>"; };
->>>>>>> a25a5478
 		F4A0D5E02D9AD46C7E9BCAF6 /* Pods-BitmovinConvivaAnalytics_Example.release.xcconfig */ = {isa = PBXFileReference; includeInIndex = 1; lastKnownFileType = text.xcconfig; name = "Pods-BitmovinConvivaAnalytics_Example.release.xcconfig"; path = "Pods/Target Support Files/Pods-BitmovinConvivaAnalytics_Example/Pods-BitmovinConvivaAnalytics_Example.release.xcconfig"; sourceTree = "<group>"; };
 		FD51F7BB291EC2A66E494753 /* BitmovinConvivaAnalytics.podspec */ = {isa = PBXFileReference; includeInIndex = 1; lastKnownFileType = text; name = BitmovinConvivaAnalytics.podspec; path = ../BitmovinConvivaAnalytics.podspec; sourceTree = "<group>"; xcLanguageSpecificationIdentifier = xcode.lang.ruby; };
 /* End PBXFileReference section */
@@ -137,11 +118,7 @@
 			isa = PBXFrameworksBuildPhase;
 			buildActionMask = 2147483647;
 			files = (
-<<<<<<< HEAD
 				5A790602F342E77E6E3E6BEF /* Pods_BitmovinConvivaAnalytics_Example.framework in Frameworks */,
-=======
-				6A3A889538D7C1465FC67FC0 /* Pods_BitmovinConvivaAnalytics_Example.framework in Frameworks */,
->>>>>>> a25a5478
 			);
 			runOnlyForDeploymentPostprocessing = 0;
 		};
@@ -149,11 +126,7 @@
 			isa = PBXFrameworksBuildPhase;
 			buildActionMask = 2147483647;
 			files = (
-<<<<<<< HEAD
 				4DF84BC20D83B08F78DC5AD1 /* Pods_BitmovinConvivaAnalytics_Tests.framework in Frameworks */,
-=======
-				7B02410E22E0B14169642A9A /* Pods_BitmovinConvivaAnalytics_Example_BitmovinConvivaAnalytics_Tests.framework in Frameworks */,
->>>>>>> a25a5478
 			);
 			runOnlyForDeploymentPostprocessing = 0;
 		};
@@ -163,19 +136,13 @@
 		11AD340E6E895070F79F0F58 /* Frameworks */ = {
 			isa = PBXGroup;
 			children = (
-<<<<<<< HEAD
 				3C5797E6D291A3F208E7499E /* Pods_BitmovinConvivaAnalytics_Example.framework */,
 				71C2A9BDF6E4D13E9C58A85B /* Pods_BitmovinConvivaAnalytics_Tests.framework */,
 				47FE069113EFD2395C9E2562 /* Pods_BitmovinConvivaAnalytics_TvOSExample.framework */,
-=======
-				767A5B2F277AB518CCE79128 /* Pods_BitmovinConvivaAnalytics_Example.framework */,
-				1E7FCBCD8F7EDBCBE9B64730 /* Pods_BitmovinConvivaAnalytics_Example_BitmovinConvivaAnalytics_Tests.framework */,
->>>>>>> a25a5478
 			);
 			name = Frameworks;
 			sourceTree = "<group>";
 		};
-<<<<<<< HEAD
 		3714F239216DD51D00B446F2 /* BitmovinConvivaAnalyticsTvOSExample */ = {
 			isa = PBXGroup;
 			children = (
@@ -186,7 +153,8 @@
 				3714F243216DD52000B446F2 /* Info.plist */,
 			);
 			path = BitmovinConvivaAnalyticsTvOSExample;
-=======
+			sourceTree = "<group>";
+		};
 		37756EAE216F8DF00041806D /* Helpers */ = {
 			isa = PBXGroup;
 			children = (
@@ -212,7 +180,6 @@
 				37EB3CCF216B70160093F085 /* CISClientSettingProtocolTestDouble.swift */,
 			);
 			name = Doubles;
->>>>>>> a25a5478
 			sourceTree = "<group>";
 		};
 		43F46EC9B16756DCE0836354 /* Pods */ = {
@@ -222,17 +189,14 @@
 				F4A0D5E02D9AD46C7E9BCAF6 /* Pods-BitmovinConvivaAnalytics_Example.release.xcconfig */,
 				45CD5012855AD308CAC3A093 /* Pods-BitmovinConvivaAnalytics_Tests.debug.xcconfig */,
 				23AA901C80A2F84D631B507E /* Pods-BitmovinConvivaAnalytics_Tests.release.xcconfig */,
-<<<<<<< HEAD
 				35DF373C5EC430A86BA0C726 /* Pods-BitmovinConvivaAnalytics_TvOSExample.debug.xcconfig */,
 				0601415CE36B5649A1B000D0 /* Pods-BitmovinConvivaAnalytics_TvOSExample.release.xcconfig */,
-=======
 				A5278C86509C94C0D6B2A159 /* Pods-BitmovinConvivaAnalytics_ExampleTests.debug.xcconfig */,
 				F114B5BD32FA8C33DF7C8FE3 /* Pods-BitmovinConvivaAnalytics_ExampleTests.release.xcconfig */,
 				AB2C684C23DE1A58904C40EF /* Pods-BitmovinConvivaAnalytics_Example-BitmovinConvivaAnalytics_ExampleTests.debug.xcconfig */,
 				A325221B74D53FE9D6847CBB /* Pods-BitmovinConvivaAnalytics_Example-BitmovinConvivaAnalytics_ExampleTests.release.xcconfig */,
 				0B935631B6FC9478D0B5796B /* Pods-BitmovinConvivaAnalytics_Example-BitmovinConvivaAnalytics_Tests.debug.xcconfig */,
 				8BEA353F1EF3E281B7DFAAB9 /* Pods-BitmovinConvivaAnalytics_Example-BitmovinConvivaAnalytics_Tests.release.xcconfig */,
->>>>>>> a25a5478
 			);
 			name = Pods;
 			sourceTree = "<group>";
@@ -529,7 +493,7 @@
 			outputFileListPaths = (
 			);
 			outputPaths = (
-				"$(DERIVED_FILE_DIR)/Pods-BitmovinConvivaAnalytics_Example-BitmovinConvivaAnalytics_Tests-checkManifestLockResult.txt",
+				"$(DERIVED_FILE_DIR)/Pods-BitmovinConvivaAnalytics_Tests-checkManifestLockResult.txt",
 			);
 			runOnlyForDeploymentPostprocessing = 0;
 			shellPath = /bin/sh;
@@ -590,14 +554,8 @@
 			inputFileListPaths = (
 			);
 			inputPaths = (
-<<<<<<< HEAD
 				"${SRCROOT}/Pods/Target Support Files/Pods-BitmovinConvivaAnalytics_Tests/Pods-BitmovinConvivaAnalytics_Tests-frameworks.sh",
 				"${PODS_ROOT}/BitmovinPlayer/iOS/BitmovinPlayer.framework",
-=======
-				"${SRCROOT}/Pods/Target Support Files/Pods-BitmovinConvivaAnalytics_Example-BitmovinConvivaAnalytics_Tests/Pods-BitmovinConvivaAnalytics_Example-BitmovinConvivaAnalytics_Tests-frameworks.sh",
-				"${PODS_ROOT}/BitmovinPlayer/iOS/BitmovinPlayer.framework",
-				"${PODS_ROOT}/GoogleAds-IMA-iOS-SDK/GoogleInteractiveMediaAds/GoogleInteractiveMediaAds.framework",
->>>>>>> a25a5478
 				"${BUILT_PRODUCTS_DIR}/Nimble/Nimble.framework",
 				"${BUILT_PRODUCTS_DIR}/Quick/Quick.framework",
 			);
@@ -606,16 +564,12 @@
 			);
 			outputPaths = (
 				"${TARGET_BUILD_DIR}/${FRAMEWORKS_FOLDER_PATH}/BitmovinPlayer.framework",
-<<<<<<< HEAD
-=======
-				"${TARGET_BUILD_DIR}/${FRAMEWORKS_FOLDER_PATH}/GoogleInteractiveMediaAds.framework",
->>>>>>> a25a5478
 				"${TARGET_BUILD_DIR}/${FRAMEWORKS_FOLDER_PATH}/Nimble.framework",
 				"${TARGET_BUILD_DIR}/${FRAMEWORKS_FOLDER_PATH}/Quick.framework",
 			);
 			runOnlyForDeploymentPostprocessing = 0;
 			shellPath = /bin/sh;
-			shellScript = "\"${SRCROOT}/Pods/Target Support Files/Pods-BitmovinConvivaAnalytics_Example-BitmovinConvivaAnalytics_Tests/Pods-BitmovinConvivaAnalytics_Example-BitmovinConvivaAnalytics_Tests-frameworks.sh\"\n";
+			shellScript = "\"${SRCROOT}/Pods/Target Support Files/Pods-BitmovinConvivaAnalytics_Tests/Pods-BitmovinConvivaAnalytics_Tests-frameworks.sh\"\n";
 			showEnvVarsInLog = 0;
 		};
 		E527C969E49D83A0FC4A83D9 /* [CP] Embed Pods Frameworks */ = {
@@ -931,7 +885,7 @@
 		};
 		607FACF31AFB9204008FA782 /* Debug */ = {
 			isa = XCBuildConfiguration;
-			baseConfigurationReference = 0B935631B6FC9478D0B5796B /* Pods-BitmovinConvivaAnalytics_Example-BitmovinConvivaAnalytics_Tests.debug.xcconfig */;
+			baseConfigurationReference = 45CD5012855AD308CAC3A093 /* Pods-BitmovinConvivaAnalytics_Tests.debug.xcconfig */;
 			buildSettings = {
 				DEVELOPMENT_TEAM = 7UXPEM3WRB;
 				FRAMEWORK_SEARCH_PATHS = (
@@ -952,7 +906,7 @@
 		};
 		607FACF41AFB9204008FA782 /* Release */ = {
 			isa = XCBuildConfiguration;
-			baseConfigurationReference = 8BEA353F1EF3E281B7DFAAB9 /* Pods-BitmovinConvivaAnalytics_Example-BitmovinConvivaAnalytics_Tests.release.xcconfig */;
+			baseConfigurationReference = 23AA901C80A2F84D631B507E /* Pods-BitmovinConvivaAnalytics_Tests.release.xcconfig */;
 			buildSettings = {
 				DEVELOPMENT_TEAM = 7UXPEM3WRB;
 				FRAMEWORK_SEARCH_PATHS = (
